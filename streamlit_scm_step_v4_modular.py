"""Modularised entry point for the SCM dashboard v4."""

from __future__ import annotations

from typing import Dict, List, Optional

import pandas as pd
import plotly.express as px
import plotly.graph_objects as go
<<<<<<< HEAD
=======

>>>>>>> 8c847eb7
import streamlit as st

from scm_dashboard_v4.config import CENTER_COL, PALETTE, configure_page, initialize_session_state
from scm_dashboard_v4.consumption import apply_consumption_with_events
from scm_dashboard_v4.inventory import pivot_inventory_cost_from_raw
from scm_dashboard_v4.kpi import kpi_breakdown_per_sku
from scm_dashboard_v4.loaders import load_from_excel, load_from_gsheet_api, load_snapshot_raw
from scm_dashboard_v4.processing import (
    merge_wip_as_moves,
    normalize_center_name,
    normalize_moves,
    normalize_refined_snapshot,
    load_wip_from_incoming,
)
from scm_dashboard_v4.sales import prepare_amazon_sales_series
from scm_dashboard_v4.timeline import build_timeline
from scm_dashboard_v4.sales import prepare_amazon_daily_sales

configure_page()
initialize_session_state()


# ==================== Tabs for inputs ====================
tab1, tab2 = st.tabs(["엑셀 업로드", "Google Sheets"])

moves: Optional[pd.DataFrame] = None
snap_long: Optional[pd.DataFrame] = None

with tab1:
    xfile = st.file_uploader("엑셀 업로드 (.xlsx)", type=["xlsx"], key="excel_modular")
    if xfile is not None:
        df_move, df_ref, df_incoming, snap_raw_df = load_from_excel(xfile)
        st.session_state["_data_source"] = "excel"
        st.session_state["_snapshot_raw_cache"] = snap_raw_df

        moves_raw = normalize_moves(df_move)
        snap_long = normalize_refined_snapshot(df_ref)

        try:
            wip_df = load_wip_from_incoming(df_incoming)
            moves = merge_wip_as_moves(moves_raw, wip_df)
            st.success(
                f"WIP {len(wip_df)}건 반영 완료" if wip_df is not None and not wip_df.empty else "WIP 없음"
            )
        except Exception as exc:
            moves = moves_raw
            st.warning(f"WIP 불러오기 실패: {exc}")

with tab2:
    st.info("Google Sheets API를 사용하여 데이터를 로드합니다.")
    st.caption("서비스 계정 키 파일을 사용하여 인증합니다.")

    if st.button("Google Sheets에서 데이터 로드", type="primary"):
        try:
            df_move, df_ref, df_incoming = load_from_gsheet_api()

            if df_move.empty or df_ref.empty:
                st.error("❌ Google Sheets API로 데이터를 불러올 수 없습니다. 서비스 계정 권한을 확인해주세요.")
                st.stop()

            st.session_state["_data_source"] = "gsheet"

            moves_raw = normalize_moves(df_move)
            snap_long = normalize_refined_snapshot(df_ref)
            try:
                wip_df = load_wip_from_incoming(df_incoming)
                moves = merge_wip_as_moves(moves_raw, wip_df)
                st.success(
                    f"✅ Google Sheets 로드 완료! WIP {len(wip_df)}건 반영" if wip_df is not None and not wip_df.empty else "✅ Google Sheets 로드 완료! WIP 없음"
                )
            except Exception as exc:
                moves = moves_raw
                st.warning(f"⚠️ WIP 불러오기 실패: {exc}")
        except Exception as exc:
            st.error(f"❌ Google Sheets 데이터 로드 중 오류가 발생했습니다: {exc}")
            st.info(
                "💡 해결 방법:\n- 서비스 계정 키 파일이 올바른지 확인\n- 스프레드시트에 서비스 계정 이메일이 공유되어 있는지 확인\n- 시트명이 정확한지 확인 (SCM_통합, snap_정제)"
            )

if moves is None or snap_long is None:
    try:
        df_move, df_ref, df_incoming = load_from_gsheet_api()
        if not df_move.empty and not df_ref.empty:
            st.session_state["_data_source"] = "gsheet"
            moves = normalize_moves(df_move)
            snap_long = normalize_refined_snapshot(df_ref)
            try:
                wip_df = load_wip_from_incoming(df_incoming)
                moves = merge_wip_as_moves(moves, wip_df)
            except Exception:
                pass
            st.success("✅ Google Sheets에서 데이터 로드됨 (필요 시 엑셀 업로드 탭 사용 가능)")
        else:
            st.info("엑셀 업로드 또는 Google Sheets에서 데이터를 로드하면 필터/차트가 나타납니다.")
            st.stop()
    except Exception:
        st.info("엑셀 업로드 또는 Google Sheets에서 데이터를 로드하면 필터/차트가 나타납니다.")
        st.stop()

assert moves is not None and snap_long is not None

# -------------------- Filters --------------------
centers_snap = set(snap_long["center"].dropna().astype(str).unique().tolist())
centers_moves = set(
    moves["from_center"].dropna().astype(str).unique().tolist() + moves["to_center"].dropna().astype(str).unique().tolist()
)

all_centers = set()
for center in centers_snap | centers_moves:
    normalized = normalize_center_name(center)
    if normalized:
        all_centers.add(normalized)

centers = sorted(list(all_centers))
skus = sorted(snap_long["resource_code"].dropna().astype(str).unique().tolist())

today = pd.Timestamp.today().normalize()
PAST_DAYS = 42
FUTURE_DAYS = 60

snap_min = pd.to_datetime(snap_long["date"]).min().normalize()
snap_max = pd.to_datetime(snap_long["date"]).max().normalize()

bound_min = max(today - pd.Timedelta(days=PAST_DAYS), snap_min)
bound_max = min(today + pd.Timedelta(days=FUTURE_DAYS), snap_max + pd.Timedelta(days=60))


def _init_range() -> None:
    if "date_range" not in st.session_state:
        st.session_state.date_range = (
            max(today - pd.Timedelta(days=20), bound_min),
            min(today + pd.Timedelta(days=20), bound_max),
        )
    if "horizon_days" not in st.session_state:
        st.session_state.horizon_days = 20


def _apply_horizon_to_range() -> None:
    h = int(st.session_state.horizon_days)
    h = max(0, min(h, FUTURE_DAYS))
    st.session_state.horizon_days = h
    start = max(today - pd.Timedelta(days=h), bound_min)
    end = min(today + pd.Timedelta(days=h), bound_max)
    st.session_state.date_range = (start, end)


def _clamp_range(r: tuple[pd.Timestamp, pd.Timestamp]) -> tuple[pd.Timestamp, pd.Timestamp]:
    s, e = pd.Timestamp(r[0]).normalize(), pd.Timestamp(r[1]).normalize()
    s = max(min(s, bound_max), bound_min)
    e = max(min(e, bound_max), bound_min)
    if e < s:
        e = s
    return (s, e)


_init_range()

st.sidebar.header("필터")
centers_sel = st.sidebar.multiselect("센터 선택", centers, default=(["태광KR"] if "태광KR" in centers else centers[:1]))
skus_sel = st.sidebar.multiselect("SKU 선택", skus, default=([s for s in ["BA00022", "BA00021"] if s in skus] or skus[:2]))

st.sidebar.subheader("기간 설정")
st.sidebar.number_input(
    "미래 전망 일수",
    min_value=0,
    max_value=FUTURE_DAYS,
    step=1,
    key="horizon_days",
    on_change=_apply_horizon_to_range,
)

range_value = st.sidebar.slider(
    "기간",
    min_value=bound_min.to_pydatetime(),
    max_value=bound_max.to_pydatetime(),
    value=tuple(d.to_pydatetime() for d in _clamp_range(st.session_state.date_range)),
    format="YYYY-MM-DD",
)

start_dt = pd.Timestamp(range_value[0]).normalize()
end_dt = pd.Timestamp(range_value[1]).normalize()
_latest_snap = snap_long["date"].max()
proj_days_for_build = max(0, int((end_dt - _latest_snap).days))

st.sidebar.header("표시 옵션")
show_prod = st.sidebar.checkbox("생산중(미완료) 표시", value=True)
use_cons_forecast = st.sidebar.checkbox("추세 기반 재고 예측", value=True)
lookback_days = st.sidebar.number_input("추세 계산 기간(일)", min_value=7, max_value=56, value=28, step=7)

st.sidebar.subheader("입고 반영 가정")
lag_days = st.sidebar.number_input(
    "입고 반영 리드타임(일) – inbound 미기록 시 arrival+N",
    min_value=0,
    max_value=21,
    value=7,
    step=1,
)

with st.sidebar.expander("프로모션 가중치(+%)", expanded=False):
    enable_event = st.checkbox("가중치 적용", value=False)
    ev_start = st.date_input("시작일")
    ev_end = st.date_input("종료일")
    ev_pct = st.number_input("가중치(%)", min_value=-100.0, max_value=300.0, value=30.0, step=5.0)

if enable_event:
    events = [
        {
            "start": pd.Timestamp(ev_start).strftime("%Y-%m-%d"),
            "end": pd.Timestamp(ev_end).strftime("%Y-%m-%d"),
            "uplift": ev_pct / 100.0,
        }
    ]
else:
    events = []

# -------------------- KPIs (SKU별 분해) --------------------
st.subheader("요약 KPI")

_snap_date_col = "date" if "date" in snap_long.columns else "snapshot_date"
_latest_dt = pd.to_datetime(snap_long[_snap_date_col]).max().normalize()
_latest_dt_str = _latest_dt.strftime("%Y-%m-%d")

_name_col = None
for cand in ["resource_name", "상품명", "품명"]:
    if cand in snap_long.columns:
        _name_col = cand
        break
_name_map: Dict[str, str] = {}
if _name_col:
    name_rows = (
        snap_long[snap_long[_snap_date_col] == _latest_dt]
        .dropna(subset=["resource_code"])[["resource_code", _name_col]]
        .drop_duplicates()
    )
    _name_map = dict(zip(name_rows["resource_code"].astype(str), name_rows[_name_col].astype(str)))

_today = pd.Timestamp.today().normalize()
mv = moves.copy()
mv["carrier_mode"] = mv["carrier_mode"].astype(str).str.upper()
mv["resource_code"] = mv["resource_code"].astype(str)

kpi_df = kpi_breakdown_per_sku(
    snap_long,
    mv,
    centers_sel,
    skus_sel,
    _today,
    _snap_date_col,
    _latest_dt,
    int(lag_days),
)


def _chunks(lst: List[str], n: int):
    for i in range(0, len(lst), n):
        yield lst[i : i + n]


for group in _chunks(skus_sel, 2):
    cols = st.columns(len(group))
    for i, sku in enumerate(group):
        with cols[i].container(border=True):
            name = _name_map.get(sku, "")
            if name:
                st.markdown(f"**{name}**  \n`{sku}`")
            else:
                st.markdown(f"`{sku}`")
            c1, c2, c3 = st.columns(3)
            c1.metric("현재 재고", f"{kpi_df.loc[sku, 'current']:,}")
            c2.metric("이동중", f"{kpi_df.loc[sku, 'in_transit']:,}")
            c3.metric("생산중", f"{kpi_df.loc[sku, 'wip']:,}")

st.divider()

# -------------------- Step Chart --------------------
st.subheader("계단식 재고 흐름")

timeline = build_timeline(
    snap_long,
    moves,
    centers_sel,
    skus_sel,
    start_dt,
    end_dt,
    horizon_days=proj_days_for_build,
    today=today,
    lag_days=int(lag_days),
)

if use_cons_forecast and not timeline.empty:
    timeline = apply_consumption_with_events(
        timeline,
        snap_long,
        centers_sel,
        skus_sel,
        start_dt,
        end_dt,
        lookback_days=int(lookback_days),
        events=events,
    )

if timeline.empty:
    st.info("선택 조건에 해당하는 타임라인 데이터가 없습니다.")
else:
    vis_df = timeline[(timeline["date"] >= start_dt) & (timeline["date"] <= end_dt)].copy()
<<<<<<< HEAD
=======

>>>>>>> 8c847eb7
    vis_df.loc[vis_df["center"] == "WIP", "center"] = "생산중"
    if "태광KR" not in centers_sel:
        vis_df = vis_df[vis_df["center"] != "생산중"]
    if not show_prod:
        vis_df = vis_df[vis_df["center"] != "생산중"]

    vis_df = vis_df[vis_df["stock_qty"] > 0]

    vis_df["label"] = vis_df["resource_code"] + " @ " + vis_df["center"]

    fig = px.line(
        vis_df,
        x="date",
        y="stock_qty",
        color="label",
        line_shape="hv",
        title="선택한 SKU × 센터(및 이동중/생산중) 계단식 재고 흐름",
        render_mode="svg",
    )
    fig.update_layout(
        hovermode="x unified",
        xaxis_title="날짜",
        yaxis_title="재고량(EA)",
        legend_title_text="SKU @ Center / 생산중(점선)",
        margin=dict(l=20, r=20, t=60, b=20),
    )


    if vis_df.empty:
        st.info("선택한 조건에서 표시할 센터/생산중 데이터가 없습니다.")
    else:
        vis_df["label"] = vis_df["resource_code"] + " @ " + vis_df["center"]

        fig = px.line(
            vis_df,
            x="date",
            y="stock_qty",
            color="label",
            line_shape="hv",
            title="선택한 SKU × 센터(및 생산중) 계단식 재고 흐름",
            render_mode="svg",
        )
        fig.update_layout(
            hovermode="x unified",
            xaxis_title="날짜",
            yaxis_title="재고량(EA)",
            legend_title_text="SKU @ Center / 생산중(점선)",
            margin=dict(l=20, r=20, t=60, b=20),
        )

        if start_dt <= today <= end_dt:
            fig.add_vline(x=today, line_width=1, line_dash="solid", line_color="rgba(255, 0, 0, 0.4)")
            fig.add_annotation(
                x=today,
                y=1.02,
                xref="x",
                yref="paper",
                text="오늘",
                showarrow=False,
                font=dict(size=12, color="#555"),
                align="center",
                yanchor="bottom",
            )

        fig.update_yaxes(tickformat=",.0f")
        fig.update_traces(
            hovertemplate="날짜: %{x|%Y-%m-%d}<br>재고: %{y:,.0f} EA<br>%{fullData.name}<extra></extra>"
        )

        line_colors: Dict[str, str] = {}
        color_idx = 0
        for tr in fig.data:
            name = tr.name or ""
            if " @ " in name and name not in line_colors:
                line_colors[name] = PALETTE[color_idx % len(PALETTE)]
                color_idx += 1
        for i, tr in enumerate(fig.data):
            name = tr.name or ""
            if " @ " not in name:
                continue
            _, kind = name.split(" @ ", 1)
            line_color = line_colors.get(name, PALETTE[0])
            if kind == "생산중":
                fig.data[i].update(line=dict(color=line_color, dash="dash", width=1.0), opacity=0.8)
            else:
                fig.data[i].update(line=dict(color=line_color, dash="solid", width=1.5), opacity=1.0)

        chart_key = (
            f"stepchart|centers={','.join(centers_sel)}|skus={','.join(skus_sel)}|"
            f"{start_dt:%Y%m%d}-{end_dt:%Y%m%d}|h{int(st.session_state.horizon_days)}|"
            f"prod{int(show_prod)}"
        )
        st.plotly_chart(fig, use_container_width=True, config={"displaylogo": False}, key=chart_key)

# ==================== Amazon US Sales vs Inventory ====================
amazon_centers = sorted({c for c in snap_long["center"].unique() if "amazon" in str(c).lower()})
selected_amazon_centers = [c for c in centers_sel if c in amazon_centers]

sales_series = prepare_amazon_daily_sales(
    snap_long,
    centers=selected_amazon_centers or amazon_centers,
    skus=skus_sel,
    rolling_window=7,
)

if not sales_series.empty:
    sales_df = sales_series.frame
    # This chart shows Amazon-related snapshot totals with derived sales deltas.
    # Users can toggle individual traces (sales, inventory, rolling avg) via the legend.
    st.divider()
    st.subheader("Amazon US 일별 판매 vs. 재고")

    chart = make_subplots(specs=[[{"secondary_y": True}]])
    chart.add_trace(
        go.Bar(
            x=sales_df["date"],
            y=sales_df["daily_sales"],
            name="Daily Sales (EA)",
            marker_color=PALETTE[0],
        ),
        secondary_y=False,
    )
    chart.add_trace(
        go.Scatter(
            x=sales_df["date"],
            y=sales_df["inventory_qty"],
            mode="lines+markers",
            name="Amazon Inventory (EA)",
            line=dict(color=PALETTE[1], width=2),
        ),
        secondary_y=True,
    )


    line_colors: Dict[str, str] = {}
    color_idx = 0
    for tr in fig.data:
        name = tr.name or ""
        if " @ " in name and name not in line_colors:
            line_colors[name] = PALETTE[color_idx % len(PALETTE)]
            color_idx += 1
    for i, tr in enumerate(fig.data):
        name = tr.name or ""
        if " @ " not in name:
            continue
        _, kind = name.split(" @ ", 1)
        line_color = line_colors.get(name, PALETTE[0])
        if kind == "생산중":
            fig.data[i].update(line=dict(color=line_color, dash="dash", width=1.0), opacity=0.8)
        else:
            fig.data[i].update(line=dict(color=line_color, dash="solid", width=1.5), opacity=1.0)

    chart_key = (
        f"stepchart|centers={','.join(centers_sel)}|skus={','.join(skus_sel)}|"
        f"{start_dt:%Y%m%d}-{end_dt:%Y%m%d}|h{int(st.session_state.horizon_days)}|"
        f"prod{int(show_prod)}"
<<<<<<< HEAD
=======

>>>>>>> 8c847eb7
    )
    chart.update_yaxes(title_text="Daily Sales (EA)", secondary_y=False)
    chart.update_yaxes(title_text="Inventory (EA)", secondary_y=True)
    chart.update_xaxes(title_text="날짜")
    chart.update_traces(hovertemplate="날짜: %{x|%Y-%m-%d}<br>값: %{y:,.0f}<extra>%{fullData.name}</extra>")

<<<<<<< HEAD
# -------------------- Amazon US sales vs. inventory --------------------
st.subheader("Amazon US 일일 판매 & 재고")
sales_result = prepare_amazon_sales_series(snap_long, skus_sel, start_dt, end_dt)
sales_df = sales_result.data

if sales_df.empty:
    st.caption("선택된 SKU/기간에 대한 Amazon US 판매 데이터가 없습니다.")
else:
    sales_fig = go.Figure()
    sales_fig.add_bar(
        x=sales_df["date"],
        y=sales_df["sales_qty"],
        name="일일 판매량",
        marker_color="#ff7f0e",
        opacity=0.8,
    )
    sales_fig.add_scatter(
        x=sales_df["date"],
        y=sales_df["inventory_qty"],
        name="Amazon 재고",
        mode="lines",
        line=dict(color="#1f77b4", width=2),
        yaxis="y2",
    )
    sales_fig.add_scatter(
        x=sales_df["date"],
        y=sales_df["sales_roll_mean"],
        name="판매 7일 이동평균",
        mode="lines",
        line=dict(color="#d62728", dash="dash"),
        visible="legendonly",
    )

    sales_fig.update_layout(
        barmode="overlay",
        hovermode="x unified",
        legend_title_text="Amazon 판매/재고",
        xaxis=dict(title="날짜"),
        yaxis=dict(title="일일 판매량(EA)"),
        yaxis2=dict(title="Amazon 재고(EA)", overlaying="y", side="right"),
        margin=dict(l=20, r=40, t=40, b=20),
    )
    sales_fig.update_yaxes(tickformat=",.0f")
    st.plotly_chart(sales_fig, use_container_width=True, config={"displaylogo": False})

# -------------------- Upcoming Arrivals (fixed) --------------------
st.subheader("입고 예정 내역 (선택 센터/SKU)")
window_start = start_dt
window_end = end_dt

=======
    st.plotly_chart(chart, use_container_width=True, config={"displaylogo": False})

# -------------------- Amazon US sales vs. inventory --------------------
st.subheader("Amazon US 일일 판매 & 재고")
sales_result = prepare_amazon_sales_series(snap_long, skus_sel, start_dt, end_dt)
sales_df = sales_result.data

if sales_df.empty:
    st.caption("선택된 SKU/기간에 대한 Amazon US 판매 데이터가 없습니다.")
else:
    sales_fig = go.Figure()
    sales_fig.add_bar(
        x=sales_df["date"],
        y=sales_df["sales_qty"],
        name="일일 판매량",
        marker_color="#ff7f0e",
        opacity=0.8,
    )
    sales_fig.add_scatter(
        x=sales_df["date"],
        y=sales_df["inventory_qty"],
        name="Amazon 재고",
        mode="lines",
        line=dict(color="#1f77b4", width=2),
        yaxis="y2",
    )
    sales_fig.add_scatter(
        x=sales_df["date"],
        y=sales_df["sales_roll_mean"],
        name="판매 7일 이동평균",
        mode="lines",
        line=dict(color="#d62728", dash="dash"),
        visible="legendonly",
    )

    sales_fig.update_layout(
        barmode="overlay",
        hovermode="x unified",
        legend_title_text="Amazon 판매/재고",
        xaxis=dict(title="날짜"),
        yaxis=dict(title="일일 판매량(EA)"),
        yaxis2=dict(title="Amazon 재고(EA)", overlaying="y", side="right"),
        margin=dict(l=20, r=40, t=40, b=20),
    )
    sales_fig.update_yaxes(tickformat=",.0f")
    st.plotly_chart(sales_fig, use_container_width=True, config={"displaylogo": False})

# -------------------- Upcoming Arrivals (fixed) --------------------
st.subheader("Upcoming Inbound (선택 센터/SKU)")
window_start = start_dt
window_end = end_dt

>>>>>>> 8c847eb7
mv_view = mv.copy()
if not mv_view.empty:
    pred_inbound = pd.Series(pd.NaT, index=mv_view.index, dtype="datetime64[ns]")

    mask_inb = mv_view["inbound_date"].notna()
    pred_inbound.loc[mask_inb] = mv_view.loc[mask_inb, "inbound_date"]

    mask_arr = (~mask_inb) & mv_view["arrival_date"].notna()
    if mask_arr.any():
        past_arr = mask_arr & (mv_view["arrival_date"] <= today)
        pred_inbound.loc[past_arr] = mv_view.loc[past_arr, "arrival_date"] + pd.Timedelta(days=int(lag_days))

        fut_arr = mask_arr & (mv_view["arrival_date"] > today)
        pred_inbound.loc[fut_arr] = mv_view.loc[fut_arr, "arrival_date"]

    mv_view["pred_inbound_date"] = pred_inbound

arr_transport = mv_view[
    (mv_view["carrier_mode"] != "WIP")
    & (mv_view["to_center"].isin(centers_sel))
    & (mv_view["resource_code"].isin(skus_sel))
    & (mv_view["inbound_date"].isna())
].copy()

arr_transport["display_date"] = arr_transport["arrival_date"].fillna(arr_transport["onboard_date"])
arr_transport = arr_transport[arr_transport["display_date"].notna()]
arr_transport = arr_transport[
    (arr_transport["display_date"] >= window_start) & (arr_transport["display_date"] <= window_end)
]

<<<<<<< HEAD
=======

>>>>>>> 8c847eb7
arr_wip = pd.DataFrame()
if "태광KR" in centers_sel:
    arr_wip = mv_view[
        (mv_view["carrier_mode"] == "WIP")
        & (mv_view["to_center"] == "태광KR")
        & (mv_view["resource_code"].isin(skus_sel))
        & (mv_view["event_date"].notna())
        & (mv_view["event_date"] >= window_start)
        & (mv_view["event_date"] <= window_end)
    ].copy()
    arr_wip["display_date"] = arr_wip["event_date"]

confirmed_inbound = arr_transport.copy()
if _name_map and not confirmed_inbound.empty:
    confirmed_inbound["resource_name"] = confirmed_inbound["resource_code"].map(_name_map).fillna("")

st.markdown("#### ✅ 확정 입고 (Upcoming Inbound)")
if confirmed_inbound.empty:
    st.caption("선택한 조건에서 예정된 운송 입고가 없습니다. (오늘 이후 / 선택 기간)")
else:
    confirmed_inbound["days_to_arrival"] = (
        confirmed_inbound["display_date"].dt.normalize() - today
    ).dt.days
    confirmed_inbound["days_to_inbound"] = (
        confirmed_inbound["pred_inbound_date"].dt.normalize() - today
    ).dt.days
    confirmed_inbound = confirmed_inbound.sort_values(
        ["display_date", "to_center", "resource_code", "qty_ea"],
        ascending=[True, True, True, False],
    )
    inbound_cols = [
<<<<<<< HEAD
=======

>>>>>>> 8c847eb7
        "display_date",
        "days_to_arrival",
        "to_center",
        "resource_code",
        "resource_name",
        "qty_ea",
        "carrier_mode",
        "onboard_date",
        "pred_inbound_date",
        "days_to_inbound",
        "lot",
    ]
<<<<<<< HEAD
=======

>>>>>>> 8c847eb7
    inbound_cols = [c for c in inbound_cols if c in confirmed_inbound.columns]
    st.dataframe(
        confirmed_inbound[inbound_cols].head(1000),
        use_container_width=True,
        height=300,
    )
    st.caption("※ pred_inbound_date: 예상 입고일 (도착일 + 리드타임), days_to_inbound: 예상 입고까지 남은 일수")

if not arr_wip.empty:
    if _name_map:
        arr_wip["resource_name"] = arr_wip["resource_code"].map(_name_map).fillna("")
    st.markdown("#### 🛠 생산중 (WIP) 진행 현황")
    arr_wip = arr_wip.sort_values(
        ["display_date", "resource_code", "qty_ea"], ascending=[True, True, False]
    )
    arr_wip["days_to_completion"] = (
        arr_wip["display_date"].dt.normalize() - today
    ).dt.days
    wip_cols = [
        "display_date",
        "days_to_completion",
        "resource_code",
        "resource_name",
        "qty_ea",
        "pred_inbound_date",
        "lot",
    ]
    wip_cols = [c for c in wip_cols if c in arr_wip.columns]
    st.dataframe(arr_wip[wip_cols].head(1000), use_container_width=True, height=260)
else:
    st.caption("생산중(WIP) 데이터가 없습니다.")

<<<<<<< HEAD
=======

>>>>>>> 8c847eb7
# -------------------- 선택 센터 현재 재고 (전체 SKU) --------------------
st.subheader(f"선택 센터 현재 재고 (스냅샷 {_latest_dt_str} / 전체 SKU)")

cur = snap_long[(snap_long["date"] == _latest_dt) & (snap_long["center"].isin(centers_sel))].copy()
pivot = (
    cur.groupby(["resource_code", "center"], as_index=False)["stock_qty"].sum()
    .pivot(index="resource_code", columns="center", values="stock_qty")
    .fillna(0)
    .astype(int)
)
pivot["총합"] = pivot.sum(axis=1)

col1, col2 = st.columns([2, 1])
with col1:
    q = st.text_input(
        "SKU 필터 — 품목번호 검색 시 해당 SKU의 센터별 제조번호(LOT) 확인",
        "",
        key="sku_filter_text_modular",
    )
with col2:
    sort_by = st.selectbox("정렬 기준", ["총합"] + list(pivot.columns.drop("총합")), index=0)

col1, col2 = st.columns(2)
with col1:
    hide_zero = st.checkbox("총합=0 숨기기", value=True)
with col2:
    show_cost = st.checkbox("재고자산(제조원가) 표시", value=False)

view = pivot.copy()
if q.strip():
    view = view[view.index.str.contains(q.strip(), case=False, regex=False)]
if hide_zero:
    view = view[view["총합"] > 0]
view = view.sort_values(by=sort_by, ascending=False)

base_df = view.reset_index().rename(columns={"resource_code": "SKU"})
if _name_map:
    base_df.insert(1, "품명", base_df["SKU"].map(_name_map).fillna(""))

if show_cost:
    snap_raw_df = load_snapshot_raw()
    cost_pivot = pivot_inventory_cost_from_raw(snap_raw_df, _latest_dt, centers_sel)
    if cost_pivot.empty:
        st.warning(
            "재고자산 계산을 위한 'snapshot_raw' 데이터를 불러올 수 없어 수량만 표시합니다. (엑셀에 'snapshot_raw' 시트가 있으면 자동 사용됩니다)"
        )
        show_df = base_df
    else:
        merged = base_df.merge(cost_pivot.rename(columns={"resource_code": "SKU"}), on="SKU", how="left")
        cost_cols2 = [c for c in merged.columns if c.endswith("_재고자산")] + (
            ["총 재고자산"] if "총 재고자산" in merged.columns else []
        )
        if cost_cols2:
            merged[cost_cols2] = merged[cost_cols2].fillna(0).astype(int)
            for col in cost_cols2:
                merged[col] = merged[col].apply(lambda x: f"{x:,}원")
        qty_center_cols = [c for c in merged.columns if c not in ["SKU", "품명", "총합"] + cost_cols2]
        ordered = ["SKU"] + (["품명"] if "품명" in merged.columns else []) + qty_center_cols + (
            ["총합"] if "총합" in merged.columns else []
        ) + cost_cols2
        show_df = merged[ordered]
else:
    show_df = base_df

qty_cols = [c for c in show_df.columns if c not in ["SKU"] and not c.endswith("_재고자산") and c != "총 재고자산"]
for col in qty_cols:
    if col in show_df.columns:
        show_df[col] = show_df[col].apply(lambda x: f"{x:,}" if pd.notna(x) and isinstance(x, (int, float)) else x)

st.dataframe(show_df, use_container_width=True, height=380)

csv_bytes = show_df.to_csv(index=False).encode("utf-8-sig")
st.download_button(
    "현재 표 CSV 다운로드",
    data=csv_bytes,
    file_name=f"centers_{'-'.join(centers_sel)}_snapshot_{_latest_dt_str}.csv",
    mime="text/csv",
)

st.caption("※ 이 표는 **선택된 센터 전체 SKU**의 최신 스냅샷 재고입니다. 상단 'SKU 선택'과 무관하게 모든 SKU가 포함됩니다.")

filtered_df = show_df if "SKU" in show_df.columns else view.reset_index().rename(columns={"resource_code": "SKU"})
visible_skus = filtered_df["SKU"].dropna().astype(str).unique().tolist()

if len(visible_skus) == 1:
    lot_sku = visible_skus[0]
    snap_raw_df = load_snapshot_raw()
    if snap_raw_df is None or snap_raw_df.empty:
        latest_dt_str = pd.to_datetime(snap_long["date"]).max().strftime("%Y-%m-%d")
        st.markdown(f"### 로트 상세 (스냅샷 {latest_dt_str} / **{', '.join(centers_sel)}** / **{lot_sku}**)")
        st.caption("해당 조건의 로트 상세가 없습니다. (snapshot_raw 없음)")
    else:
        sr = snap_raw_df.copy()
        cols_map = {c.strip().lower(): c for c in sr.columns}
        col_date = cols_map.get("snapshot_date") or cols_map.get("date")
        col_sku = cols_map.get("resource_code") or cols_map.get("sku") or cols_map.get("상품코드")
        col_lot = cols_map.get("lot")
        used_centers = [ct for ct in centers_sel if CENTER_COL.get(ct) in sr.columns]
        if not all([col_date, col_sku, col_lot]) or not used_centers:
            st.caption("해당 조건의 로트 상세가 없습니다.")
        else:
            sr[col_date] = pd.to_datetime(sr[col_date], errors="coerce")
            sub = sr[(sr[col_date].dt.normalize() == _latest_dt.normalize()) & (sr[col_sku].astype(str) == str(lot_sku))].copy()
            if sub.empty:
                st.caption("해당 조건의 로트 상세가 없습니다.")
            else:
                for ct in used_centers:
                    c = CENTER_COL[ct]
                    sub[c] = pd.to_numeric(sub[c], errors="coerce").fillna(0).clip(lower=0)
                out = pd.DataFrame({"lot": sub[col_lot].astype(str).fillna("(no lot)")})
                for ct in used_centers:
                    out[ct] = sub.groupby(col_lot)[CENTER_COL[ct]].transform("sum")
                out = out.drop_duplicates()
                out["합계"] = out[used_centers].sum(axis=1)
                out = out[out["합계"] > 0]
                latest_dt_str = pd.to_datetime(snap_long["date"]).max().strftime("%Y-%m-%d")
                st.markdown(f"### 로트 상세 (스냅샷 {latest_dt_str} / **{', '.join(centers_sel)}** / **{lot_sku}**)")
                if out.empty:
                    st.caption("해당 조건의 로트 상세가 없습니다.")
                else:
                    st.dataframe(
                        out[["lot"] + used_centers + ["합계"]].sort_values("합계", ascending=False).reset_index(drop=True),
                        use_container_width=True,
                        height=320,
                    )<|MERGE_RESOLUTION|>--- conflicted
+++ resolved
@@ -7,10 +7,6 @@
 import pandas as pd
 import plotly.express as px
 import plotly.graph_objects as go
-<<<<<<< HEAD
-=======
-
->>>>>>> 8c847eb7
 import streamlit as st
 
 from scm_dashboard_v4.config import CENTER_COL, PALETTE, configure_page, initialize_session_state
@@ -316,10 +312,6 @@
     st.info("선택 조건에 해당하는 타임라인 데이터가 없습니다.")
 else:
     vis_df = timeline[(timeline["date"] >= start_dt) & (timeline["date"] <= end_dt)].copy()
-<<<<<<< HEAD
-=======
-
->>>>>>> 8c847eb7
     vis_df.loc[vis_df["center"] == "WIP", "center"] = "생산중"
     if "태광KR" not in centers_sel:
         vis_df = vis_df[vis_df["center"] != "생산중"]
@@ -476,17 +468,12 @@
         f"stepchart|centers={','.join(centers_sel)}|skus={','.join(skus_sel)}|"
         f"{start_dt:%Y%m%d}-{end_dt:%Y%m%d}|h{int(st.session_state.horizon_days)}|"
         f"prod{int(show_prod)}"
-<<<<<<< HEAD
-=======
-
->>>>>>> 8c847eb7
     )
     chart.update_yaxes(title_text="Daily Sales (EA)", secondary_y=False)
     chart.update_yaxes(title_text="Inventory (EA)", secondary_y=True)
     chart.update_xaxes(title_text="날짜")
     chart.update_traces(hovertemplate="날짜: %{x|%Y-%m-%d}<br>값: %{y:,.0f}<extra>%{fullData.name}</extra>")
 
-<<<<<<< HEAD
 # -------------------- Amazon US sales vs. inventory --------------------
 st.subheader("Amazon US 일일 판매 & 재고")
 sales_result = prepare_amazon_sales_series(snap_long, skus_sel, start_dt, end_dt)
@@ -537,60 +524,7 @@
 window_start = start_dt
 window_end = end_dt
 
-=======
-    st.plotly_chart(chart, use_container_width=True, config={"displaylogo": False})
-
-# -------------------- Amazon US sales vs. inventory --------------------
-st.subheader("Amazon US 일일 판매 & 재고")
-sales_result = prepare_amazon_sales_series(snap_long, skus_sel, start_dt, end_dt)
-sales_df = sales_result.data
-
-if sales_df.empty:
-    st.caption("선택된 SKU/기간에 대한 Amazon US 판매 데이터가 없습니다.")
-else:
-    sales_fig = go.Figure()
-    sales_fig.add_bar(
-        x=sales_df["date"],
-        y=sales_df["sales_qty"],
-        name="일일 판매량",
-        marker_color="#ff7f0e",
-        opacity=0.8,
-    )
-    sales_fig.add_scatter(
-        x=sales_df["date"],
-        y=sales_df["inventory_qty"],
-        name="Amazon 재고",
-        mode="lines",
-        line=dict(color="#1f77b4", width=2),
-        yaxis="y2",
-    )
-    sales_fig.add_scatter(
-        x=sales_df["date"],
-        y=sales_df["sales_roll_mean"],
-        name="판매 7일 이동평균",
-        mode="lines",
-        line=dict(color="#d62728", dash="dash"),
-        visible="legendonly",
-    )
-
-    sales_fig.update_layout(
-        barmode="overlay",
-        hovermode="x unified",
-        legend_title_text="Amazon 판매/재고",
-        xaxis=dict(title="날짜"),
-        yaxis=dict(title="일일 판매량(EA)"),
-        yaxis2=dict(title="Amazon 재고(EA)", overlaying="y", side="right"),
-        margin=dict(l=20, r=40, t=40, b=20),
-    )
-    sales_fig.update_yaxes(tickformat=",.0f")
-    st.plotly_chart(sales_fig, use_container_width=True, config={"displaylogo": False})
-
-# -------------------- Upcoming Arrivals (fixed) --------------------
-st.subheader("Upcoming Inbound (선택 센터/SKU)")
-window_start = start_dt
-window_end = end_dt
-
->>>>>>> 8c847eb7
+
 mv_view = mv.copy()
 if not mv_view.empty:
     pred_inbound = pd.Series(pd.NaT, index=mv_view.index, dtype="datetime64[ns]")
@@ -621,10 +555,6 @@
     (arr_transport["display_date"] >= window_start) & (arr_transport["display_date"] <= window_end)
 ]
 
-<<<<<<< HEAD
-=======
-
->>>>>>> 8c847eb7
 arr_wip = pd.DataFrame()
 if "태광KR" in centers_sel:
     arr_wip = mv_view[
@@ -656,10 +586,6 @@
         ascending=[True, True, True, False],
     )
     inbound_cols = [
-<<<<<<< HEAD
-=======
-
->>>>>>> 8c847eb7
         "display_date",
         "days_to_arrival",
         "to_center",
@@ -672,10 +598,6 @@
         "days_to_inbound",
         "lot",
     ]
-<<<<<<< HEAD
-=======
-
->>>>>>> 8c847eb7
     inbound_cols = [c for c in inbound_cols if c in confirmed_inbound.columns]
     st.dataframe(
         confirmed_inbound[inbound_cols].head(1000),
@@ -708,10 +630,6 @@
 else:
     st.caption("생산중(WIP) 데이터가 없습니다.")
 
-<<<<<<< HEAD
-=======
-
->>>>>>> 8c847eb7
 # -------------------- 선택 센터 현재 재고 (전체 SKU) --------------------
 st.subheader(f"선택 센터 현재 재고 (스냅샷 {_latest_dt_str} / 전체 SKU)")
 
