"""Modularised entry point for the SCM dashboard v4."""

from __future__ import annotations

from typing import Dict, List, Optional

import pandas as pd
import plotly.express as px
import plotly.graph_objects as go
<<<<<<< HEAD
=======
from plotly.subplots import make_subplots
>>>>>>> 57ed9891
import streamlit as st

from scm_dashboard_v4.config import CENTER_COL, PALETTE, configure_page, initialize_session_state
from scm_dashboard_v4.consumption import apply_consumption_with_events
from scm_dashboard_v4.inventory import pivot_inventory_cost_from_raw
from scm_dashboard_v4.kpi import kpi_breakdown_per_sku
from scm_dashboard_v4.loaders import load_from_excel, load_from_gsheet_api, load_snapshot_raw
from scm_dashboard_v4.processing import (
    merge_wip_as_moves,
    normalize_center_name,
    normalize_moves,
    normalize_refined_snapshot,
    load_wip_from_incoming,
)
from scm_dashboard_v4.sales import prepare_amazon_sales_series
from scm_dashboard_v4.timeline import build_timeline
from scm_dashboard_v4.sales import prepare_amazon_daily_sales

configure_page()
initialize_session_state()


# ==================== Tabs for inputs ====================
tab1, tab2 = st.tabs(["엑셀 업로드", "Google Sheets"])

moves: Optional[pd.DataFrame] = None
snap_long: Optional[pd.DataFrame] = None

with tab1:
    xfile = st.file_uploader("엑셀 업로드 (.xlsx)", type=["xlsx"], key="excel_modular")
    if xfile is not None:
        df_move, df_ref, df_incoming, snap_raw_df = load_from_excel(xfile)
        st.session_state["_data_source"] = "excel"
        st.session_state["_snapshot_raw_cache"] = snap_raw_df

        moves_raw = normalize_moves(df_move)
        snap_long = normalize_refined_snapshot(df_ref)

        try:
            wip_df = load_wip_from_incoming(df_incoming)
            moves = merge_wip_as_moves(moves_raw, wip_df)
            st.success(
                f"WIP {len(wip_df)}건 반영 완료" if wip_df is not None and not wip_df.empty else "WIP 없음"
            )
        except Exception as exc:
            moves = moves_raw
            st.warning(f"WIP 불러오기 실패: {exc}")

with tab2:
    st.info("Google Sheets API를 사용하여 데이터를 로드합니다.")
    st.caption("서비스 계정 키 파일을 사용하여 인증합니다.")

    if st.button("Google Sheets에서 데이터 로드", type="primary"):
        try:
            df_move, df_ref, df_incoming = load_from_gsheet_api()

            if df_move.empty or df_ref.empty:
                st.error("❌ Google Sheets API로 데이터를 불러올 수 없습니다. 서비스 계정 권한을 확인해주세요.")
                st.stop()

            st.session_state["_data_source"] = "gsheet"

            moves_raw = normalize_moves(df_move)
            snap_long = normalize_refined_snapshot(df_ref)
            try:
                wip_df = load_wip_from_incoming(df_incoming)
                moves = merge_wip_as_moves(moves_raw, wip_df)
                st.success(
                    f"✅ Google Sheets 로드 완료! WIP {len(wip_df)}건 반영" if wip_df is not None and not wip_df.empty else "✅ Google Sheets 로드 완료! WIP 없음"
                )
            except Exception as exc:
                moves = moves_raw
                st.warning(f"⚠️ WIP 불러오기 실패: {exc}")
        except Exception as exc:
            st.error(f"❌ Google Sheets 데이터 로드 중 오류가 발생했습니다: {exc}")
            st.info(
                "💡 해결 방법:\n- 서비스 계정 키 파일이 올바른지 확인\n- 스프레드시트에 서비스 계정 이메일이 공유되어 있는지 확인\n- 시트명이 정확한지 확인 (SCM_통합, snap_정제)"
            )

if moves is None or snap_long is None:
    try:
        df_move, df_ref, df_incoming = load_from_gsheet_api()
        if not df_move.empty and not df_ref.empty:
            st.session_state["_data_source"] = "gsheet"
            moves = normalize_moves(df_move)
            snap_long = normalize_refined_snapshot(df_ref)
            try:
                wip_df = load_wip_from_incoming(df_incoming)
                moves = merge_wip_as_moves(moves, wip_df)
            except Exception:
                pass
            st.success("✅ Google Sheets에서 데이터 로드됨 (필요 시 엑셀 업로드 탭 사용 가능)")
        else:
            st.info("엑셀 업로드 또는 Google Sheets에서 데이터를 로드하면 필터/차트가 나타납니다.")
            st.stop()
    except Exception:
        st.info("엑셀 업로드 또는 Google Sheets에서 데이터를 로드하면 필터/차트가 나타납니다.")
        st.stop()

assert moves is not None and snap_long is not None

# -------------------- Filters --------------------
centers_snap = set(snap_long["center"].dropna().astype(str).unique().tolist())
centers_moves = set(
    moves["from_center"].dropna().astype(str).unique().tolist() + moves["to_center"].dropna().astype(str).unique().tolist()
)

all_centers = set()
for center in centers_snap | centers_moves:
    normalized = normalize_center_name(center)
    if normalized:
        all_centers.add(normalized)

centers = sorted(list(all_centers))
skus = sorted(snap_long["resource_code"].dropna().astype(str).unique().tolist())

today = pd.Timestamp.today().normalize()
PAST_DAYS = 42
FUTURE_DAYS = 60

snap_min = pd.to_datetime(snap_long["date"]).min().normalize()
snap_max = pd.to_datetime(snap_long["date"]).max().normalize()

bound_min = max(today - pd.Timedelta(days=PAST_DAYS), snap_min)
bound_max = min(today + pd.Timedelta(days=FUTURE_DAYS), snap_max + pd.Timedelta(days=60))


def _init_range() -> None:
    if "date_range" not in st.session_state:
        st.session_state.date_range = (
            max(today - pd.Timedelta(days=20), bound_min),
            min(today + pd.Timedelta(days=20), bound_max),
        )
    if "horizon_days" not in st.session_state:
        st.session_state.horizon_days = 20


def _apply_horizon_to_range() -> None:
    h = int(st.session_state.horizon_days)
    h = max(0, min(h, FUTURE_DAYS))
    st.session_state.horizon_days = h
    start = max(today - pd.Timedelta(days=h), bound_min)
    end = min(today + pd.Timedelta(days=h), bound_max)
    st.session_state.date_range = (start, end)


def _clamp_range(r: tuple[pd.Timestamp, pd.Timestamp]) -> tuple[pd.Timestamp, pd.Timestamp]:
    s, e = pd.Timestamp(r[0]).normalize(), pd.Timestamp(r[1]).normalize()
    s = max(min(s, bound_max), bound_min)
    e = max(min(e, bound_max), bound_min)
    if e < s:
        e = s
    return (s, e)


_init_range()

st.sidebar.header("필터")
centers_sel = st.sidebar.multiselect("센터 선택", centers, default=(["태광KR"] if "태광KR" in centers else centers[:1]))
skus_sel = st.sidebar.multiselect("SKU 선택", skus, default=([s for s in ["BA00022", "BA00021"] if s in skus] or skus[:2]))

st.sidebar.subheader("기간 설정")
st.sidebar.number_input(
    "미래 전망 일수",
    min_value=0,
    max_value=FUTURE_DAYS,
    step=1,
    key="horizon_days",
    on_change=_apply_horizon_to_range,
)

range_value = st.sidebar.slider(
    "기간",
    min_value=bound_min.to_pydatetime(),
    max_value=bound_max.to_pydatetime(),
    value=tuple(d.to_pydatetime() for d in _clamp_range(st.session_state.date_range)),
    format="YYYY-MM-DD",
)

start_dt = pd.Timestamp(range_value[0]).normalize()
end_dt = pd.Timestamp(range_value[1]).normalize()
_latest_snap = snap_long["date"].max()
proj_days_for_build = max(0, int((end_dt - _latest_snap).days))

st.sidebar.header("표시 옵션")
show_prod = st.sidebar.checkbox("생산중(미완료) 표시", value=True)
use_cons_forecast = st.sidebar.checkbox("추세 기반 재고 예측", value=True)
lookback_days = st.sidebar.number_input("추세 계산 기간(일)", min_value=7, max_value=56, value=28, step=7)

st.sidebar.subheader("입고 반영 가정")
lag_days = st.sidebar.number_input(
    "입고 반영 리드타임(일) – inbound 미기록 시 arrival+N",
    min_value=0,
    max_value=21,
    value=7,
    step=1,
)

with st.sidebar.expander("프로모션 가중치(+%)", expanded=False):
    enable_event = st.checkbox("가중치 적용", value=False)
    ev_start = st.date_input("시작일")
    ev_end = st.date_input("종료일")
    ev_pct = st.number_input("가중치(%)", min_value=-100.0, max_value=300.0, value=30.0, step=5.0)

if enable_event:
    events = [
        {
            "start": pd.Timestamp(ev_start).strftime("%Y-%m-%d"),
            "end": pd.Timestamp(ev_end).strftime("%Y-%m-%d"),
            "uplift": ev_pct / 100.0,
        }
    ]
else:
    events = []

# -------------------- KPIs (SKU별 분해) --------------------
st.subheader("요약 KPI")

_snap_date_col = "date" if "date" in snap_long.columns else "snapshot_date"
_latest_dt = pd.to_datetime(snap_long[_snap_date_col]).max().normalize()
_latest_dt_str = _latest_dt.strftime("%Y-%m-%d")

_name_col = None
for cand in ["resource_name", "상품명", "품명"]:
    if cand in snap_long.columns:
        _name_col = cand
        break
_name_map: Dict[str, str] = {}
if _name_col:
    name_rows = (
        snap_long[snap_long[_snap_date_col] == _latest_dt]
        .dropna(subset=["resource_code"])[["resource_code", _name_col]]
        .drop_duplicates()
    )
    _name_map = dict(zip(name_rows["resource_code"].astype(str), name_rows[_name_col].astype(str)))

_today = pd.Timestamp.today().normalize()
mv = moves.copy()
mv["carrier_mode"] = mv["carrier_mode"].astype(str).str.upper()
mv["resource_code"] = mv["resource_code"].astype(str)

kpi_df = kpi_breakdown_per_sku(
    snap_long,
    mv,
    centers_sel,
    skus_sel,
    _today,
    _snap_date_col,
    _latest_dt,
    int(lag_days),
)


def _chunks(lst: List[str], n: int):
    for i in range(0, len(lst), n):
        yield lst[i : i + n]


for group in _chunks(skus_sel, 2):
    cols = st.columns(len(group))
    for i, sku in enumerate(group):
        with cols[i].container(border=True):
            name = _name_map.get(sku, "")
            if name:
                st.markdown(f"**{name}**  \n`{sku}`")
            else:
                st.markdown(f"`{sku}`")
            c1, c2, c3 = st.columns(3)
            c1.metric("현재 재고", f"{kpi_df.loc[sku, 'current']:,}")
            c2.metric("이동중", f"{kpi_df.loc[sku, 'in_transit']:,}")
            c3.metric("생산중", f"{kpi_df.loc[sku, 'wip']:,}")

st.divider()

# -------------------- Step Chart --------------------
st.subheader("계단식 재고 흐름")

timeline = build_timeline(
    snap_long,
    moves,
    centers_sel,
    skus_sel,
    start_dt,
    end_dt,
    horizon_days=proj_days_for_build,
    today=today,
    lag_days=int(lag_days),
)

if use_cons_forecast and not timeline.empty:
    timeline = apply_consumption_with_events(
        timeline,
        snap_long,
        centers_sel,
        skus_sel,
        start_dt,
        end_dt,
        lookback_days=int(lookback_days),
        events=events,
    )

if timeline.empty:
    st.info("선택 조건에 해당하는 타임라인 데이터가 없습니다.")
else:
    vis_df = timeline[(timeline["date"] >= start_dt) & (timeline["date"] <= end_dt)].copy()
<<<<<<< HEAD
=======
    vis_df = vis_df[~vis_df["center"].astype(str).str.startswith("In-Transit")]
>>>>>>> 57ed9891
    vis_df.loc[vis_df["center"] == "WIP", "center"] = "생산중"
    if "태광KR" not in centers_sel:
        vis_df = vis_df[vis_df["center"] != "생산중"]
    if not show_prod:
        vis_df = vis_df[vis_df["center"] != "생산중"]

    vis_df = vis_df[vis_df["stock_qty"] > 0]
<<<<<<< HEAD
    vis_df["label"] = vis_df["resource_code"] + " @ " + vis_df["center"]

    fig = px.line(
        vis_df,
        x="date",
        y="stock_qty",
        color="label",
        line_shape="hv",
        title="선택한 SKU × 센터(및 이동중/생산중) 계단식 재고 흐름",
        render_mode="svg",
    )
    fig.update_layout(
        hovermode="x unified",
        xaxis_title="날짜",
        yaxis_title="재고량(EA)",
        legend_title_text="SKU @ Center / 생산중(점선)",
        margin=dict(l=20, r=20, t=60, b=20),
    )
=======
>>>>>>> 57ed9891

    if vis_df.empty:
        st.info("선택한 조건에서 표시할 센터/생산중 데이터가 없습니다.")
    else:
        vis_df["label"] = vis_df["resource_code"] + " @ " + vis_df["center"]

        fig = px.line(
            vis_df,
            x="date",
            y="stock_qty",
            color="label",
            line_shape="hv",
            title="선택한 SKU × 센터(및 생산중) 계단식 재고 흐름",
            render_mode="svg",
        )
        fig.update_layout(
            hovermode="x unified",
            xaxis_title="날짜",
            yaxis_title="재고량(EA)",
            legend_title_text="SKU @ Center / 생산중(점선)",
            margin=dict(l=20, r=20, t=60, b=20),
        )

        if start_dt <= today <= end_dt:
            fig.add_vline(x=today, line_width=1, line_dash="solid", line_color="rgba(255, 0, 0, 0.4)")
            fig.add_annotation(
                x=today,
                y=1.02,
                xref="x",
                yref="paper",
                text="오늘",
                showarrow=False,
                font=dict(size=12, color="#555"),
                align="center",
                yanchor="bottom",
            )

        fig.update_yaxes(tickformat=",.0f")
        fig.update_traces(
            hovertemplate="날짜: %{x|%Y-%m-%d}<br>재고: %{y:,.0f} EA<br>%{fullData.name}<extra></extra>"
        )

        line_colors: Dict[str, str] = {}
        color_idx = 0
        for tr in fig.data:
            name = tr.name or ""
            if " @ " in name and name not in line_colors:
                line_colors[name] = PALETTE[color_idx % len(PALETTE)]
                color_idx += 1
        for i, tr in enumerate(fig.data):
            name = tr.name or ""
            if " @ " not in name:
                continue
            _, kind = name.split(" @ ", 1)
            line_color = line_colors.get(name, PALETTE[0])
            if kind == "생산중":
                fig.data[i].update(line=dict(color=line_color, dash="dash", width=1.0), opacity=0.8)
            else:
                fig.data[i].update(line=dict(color=line_color, dash="solid", width=1.5), opacity=1.0)

        chart_key = (
            f"stepchart|centers={','.join(centers_sel)}|skus={','.join(skus_sel)}|"
            f"{start_dt:%Y%m%d}-{end_dt:%Y%m%d}|h{int(st.session_state.horizon_days)}|"
            f"prod{int(show_prod)}"
        )
        st.plotly_chart(fig, use_container_width=True, config={"displaylogo": False}, key=chart_key)

# ==================== Amazon US Sales vs Inventory ====================
amazon_centers = sorted({c for c in snap_long["center"].unique() if "amazon" in str(c).lower()})
selected_amazon_centers = [c for c in centers_sel if c in amazon_centers]

sales_series = prepare_amazon_daily_sales(
    snap_long,
    centers=selected_amazon_centers or amazon_centers,
    skus=skus_sel,
    rolling_window=7,
)

if not sales_series.empty:
    sales_df = sales_series.frame
    # This chart shows Amazon-related snapshot totals with derived sales deltas.
    # Users can toggle individual traces (sales, inventory, rolling avg) via the legend.
    st.divider()
    st.subheader("Amazon US 일별 판매 vs. 재고")

    chart = make_subplots(specs=[[{"secondary_y": True}]])
    chart.add_trace(
        go.Bar(
            x=sales_df["date"],
            y=sales_df["daily_sales"],
            name="Daily Sales (EA)",
            marker_color=PALETTE[0],
        ),
        secondary_y=False,
    )
    chart.add_trace(
        go.Scatter(
            x=sales_df["date"],
            y=sales_df["inventory_qty"],
            mode="lines+markers",
            name="Amazon Inventory (EA)",
            line=dict(color=PALETTE[1], width=2),
        ),
        secondary_y=True,
    )

<<<<<<< HEAD
    line_colors: Dict[str, str] = {}
    color_idx = 0
    for tr in fig.data:
        name = tr.name or ""
        if " @ " in name and name not in line_colors:
            line_colors[name] = PALETTE[color_idx % len(PALETTE)]
            color_idx += 1
    for i, tr in enumerate(fig.data):
        name = tr.name or ""
        if " @ " not in name:
            continue
        _, kind = name.split(" @ ", 1)
        line_color = line_colors.get(name, PALETTE[0])
        if kind == "생산중":
            fig.data[i].update(line=dict(color=line_color, dash="dash", width=1.0), opacity=0.8)
        else:
            fig.data[i].update(line=dict(color=line_color, dash="solid", width=1.5), opacity=1.0)

    chart_key = (
        f"stepchart|centers={','.join(centers_sel)}|skus={','.join(skus_sel)}|"
        f"{start_dt:%Y%m%d}-{end_dt:%Y%m%d}|h{int(st.session_state.horizon_days)}|"
        f"prod{int(show_prod)}"
=======
    ma_cols = [c for c in sales_df.columns if c.startswith("sales_ma_")]
    for idx, col in enumerate(ma_cols, start=2):
        chart.add_trace(
            go.Scatter(
                x=sales_df["date"],
                y=sales_df[col],
                mode="lines",
                name=f"{col.split('_')[-1]}-Day Avg Sales",
                line=dict(color=PALETTE[(idx) % len(PALETTE)], dash="dash"),
            ),
            secondary_y=False,
        )

    chart.update_layout(
        title="Amazon US 판매 및 재고 추이",
        hovermode="x unified",
        legend_title_text="Toggle Series",
        margin=dict(l=20, r=20, t=60, b=20),
>>>>>>> 57ed9891
    )
    chart.update_yaxes(title_text="Daily Sales (EA)", secondary_y=False)
    chart.update_yaxes(title_text="Inventory (EA)", secondary_y=True)
    chart.update_xaxes(title_text="날짜")
    chart.update_traces(hovertemplate="날짜: %{x|%Y-%m-%d}<br>값: %{y:,.0f}<extra>%{fullData.name}</extra>")

    st.plotly_chart(chart, use_container_width=True, config={"displaylogo": False})

# -------------------- Amazon US sales vs. inventory --------------------
st.subheader("Amazon US 일일 판매 & 재고")
sales_result = prepare_amazon_sales_series(snap_long, skus_sel, start_dt, end_dt)
sales_df = sales_result.data

if sales_df.empty:
    st.caption("선택된 SKU/기간에 대한 Amazon US 판매 데이터가 없습니다.")
else:
    sales_fig = go.Figure()
    sales_fig.add_bar(
        x=sales_df["date"],
        y=sales_df["sales_qty"],
        name="일일 판매량",
        marker_color="#ff7f0e",
        opacity=0.8,
    )
    sales_fig.add_scatter(
        x=sales_df["date"],
        y=sales_df["inventory_qty"],
        name="Amazon 재고",
        mode="lines",
        line=dict(color="#1f77b4", width=2),
        yaxis="y2",
    )
    sales_fig.add_scatter(
        x=sales_df["date"],
        y=sales_df["sales_roll_mean"],
        name="판매 7일 이동평균",
        mode="lines",
        line=dict(color="#d62728", dash="dash"),
        visible="legendonly",
    )

    sales_fig.update_layout(
        barmode="overlay",
        hovermode="x unified",
        legend_title_text="Amazon 판매/재고",
        xaxis=dict(title="날짜"),
        yaxis=dict(title="일일 판매량(EA)"),
        yaxis2=dict(title="Amazon 재고(EA)", overlaying="y", side="right"),
        margin=dict(l=20, r=40, t=40, b=20),
    )
    sales_fig.update_yaxes(tickformat=",.0f")
    st.plotly_chart(sales_fig, use_container_width=True, config={"displaylogo": False})

# -------------------- Upcoming Arrivals (fixed) --------------------
st.subheader("Upcoming Inbound (선택 센터/SKU)")
window_start = start_dt
window_end = end_dt

mv_view = mv.copy()
if not mv_view.empty:
    pred_inbound = pd.Series(pd.NaT, index=mv_view.index, dtype="datetime64[ns]")

    mask_inb = mv_view["inbound_date"].notna()
    pred_inbound.loc[mask_inb] = mv_view.loc[mask_inb, "inbound_date"]

    mask_arr = (~mask_inb) & mv_view["arrival_date"].notna()
    if mask_arr.any():
        past_arr = mask_arr & (mv_view["arrival_date"] <= today)
        pred_inbound.loc[past_arr] = mv_view.loc[past_arr, "arrival_date"] + pd.Timedelta(days=int(lag_days))

        fut_arr = mask_arr & (mv_view["arrival_date"] > today)
        pred_inbound.loc[fut_arr] = mv_view.loc[fut_arr, "arrival_date"]

    mv_view["pred_inbound_date"] = pred_inbound

arr_transport = mv_view[
    (mv_view["carrier_mode"] != "WIP")
    & (mv_view["to_center"].isin(centers_sel))
    & (mv_view["resource_code"].isin(skus_sel))
    & (mv_view["inbound_date"].isna())
].copy()

arr_transport["display_date"] = arr_transport["arrival_date"].fillna(arr_transport["onboard_date"])
arr_transport = arr_transport[arr_transport["display_date"].notna()]
arr_transport = arr_transport[
    (arr_transport["display_date"] >= window_start) & (arr_transport["display_date"] <= window_end)
]

<<<<<<< HEAD
arr_wip = pd.DataFrame()
if "태광KR" in centers_sel:
    arr_wip = mv_view[
        (mv_view["carrier_mode"] == "WIP")
        & (mv_view["to_center"] == "태광KR")
        & (mv_view["resource_code"].isin(skus_sel))
        & (mv_view["event_date"].notna())
        & (mv_view["event_date"] >= window_start)
        & (mv_view["event_date"] <= window_end)
    ].copy()
    arr_wip["display_date"] = arr_wip["event_date"]

confirmed_inbound = arr_transport.copy()
if _name_map and not confirmed_inbound.empty:
    confirmed_inbound["resource_name"] = confirmed_inbound["resource_code"].map(_name_map).fillna("")

st.markdown("#### ✅ 확정 입고 (Upcoming Inbound)")
if confirmed_inbound.empty:
    st.caption("선택한 조건에서 예정된 운송 입고가 없습니다. (오늘 이후 / 선택 기간)")
else:
    confirmed_inbound["days_to_arrival"] = (
        confirmed_inbound["display_date"].dt.normalize() - today
    ).dt.days
    confirmed_inbound["days_to_inbound"] = (
        confirmed_inbound["pred_inbound_date"].dt.normalize() - today
    ).dt.days
    confirmed_inbound = confirmed_inbound.sort_values(
        ["display_date", "to_center", "resource_code", "qty_ea"],
        ascending=[True, True, True, False],
    )
    inbound_cols = [
=======
if _name_map and not arr_transport.empty:
    arr_transport["resource_name"] = arr_transport["resource_code"].map(_name_map).fillna("")

if arr_transport.empty:
    st.caption("도착 예정 없음 (운송/입고 대기)")
else:
    arr_transport["days_to_arrival"] = (
        arr_transport["display_date"].dt.normalize() - today
    ).dt.days
    arr_transport["days_to_inbound"] = (
        arr_transport["pred_inbound_date"].dt.normalize() - today
    ).dt.days
    arr_transport = arr_transport.sort_values(
        ["display_date", "to_center", "resource_code", "qty_ea"], ascending=[True, True, True, False]
    )
    transport_cols = [
>>>>>>> 57ed9891
        "display_date",
        "days_to_arrival",
        "to_center",
        "resource_code",
        "resource_name",
        "qty_ea",
        "carrier_mode",
        "onboard_date",
        "pred_inbound_date",
        "days_to_inbound",
        "lot",
    ]
<<<<<<< HEAD
    inbound_cols = [c for c in inbound_cols if c in confirmed_inbound.columns]
    st.dataframe(
        confirmed_inbound[inbound_cols].head(1000),
        use_container_width=True,
        height=300,
    )
    st.caption("※ pred_inbound_date: 예상 입고일 (도착일 + 리드타임), days_to_inbound: 예상 입고까지 남은 일수")

if not arr_wip.empty:
    if _name_map:
        arr_wip["resource_name"] = arr_wip["resource_code"].map(_name_map).fillna("")
    st.markdown("#### 🛠 생산중 (WIP) 진행 현황")
    arr_wip = arr_wip.sort_values(
        ["display_date", "resource_code", "qty_ea"], ascending=[True, True, False]
    )
    arr_wip["days_to_completion"] = (
        arr_wip["display_date"].dt.normalize() - today
    ).dt.days
    wip_cols = [
        "display_date",
        "days_to_completion",
        "resource_code",
        "resource_name",
        "qty_ea",
        "pred_inbound_date",
        "lot",
    ]
    wip_cols = [c for c in wip_cols if c in arr_wip.columns]
    st.dataframe(arr_wip[wip_cols].head(1000), use_container_width=True, height=260)
else:
    st.caption("생산중(WIP) 데이터가 없습니다.")
=======
    transport_cols = [c for c in transport_cols if c in arr_transport.columns]
    st.dataframe(arr_transport[transport_cols].head(1000), use_container_width=True, height=300)
    st.caption(
        "※ 운송 중/입고 대기 건 — days_to_arrival < 0 이면 도착 완료, 입고 등록 전 상태입니다."
    )
    st.caption("※ pred_inbound_date: 예상 입고일 (도착일 + 리드타임), days_to_inbound: 예상 입고까지 남은 일수")

arr_wip = pd.DataFrame()
if "태광KR" in centers_sel:
    arr_wip = mv_view[
        (mv_view["carrier_mode"] == "WIP")
        & (mv_view["to_center"] == "태광KR")
        & (mv_view["resource_code"].isin(skus_sel))
        & (mv_view["event_date"].notna())
        & (mv_view["event_date"] >= window_start)
        & (mv_view["event_date"] <= window_end)
    ].copy()
    arr_wip["display_date"] = arr_wip["event_date"]

if not arr_wip.empty:
    st.subheader("생산중 (WIP)")
    if _name_map:
        arr_wip["resource_name"] = arr_wip["resource_code"].map(_name_map).fillna("")
    arr_wip["days_to_arrival"] = (
        arr_wip["display_date"].dt.normalize() - today
    ).dt.days
    arr_wip["days_to_inbound"] = (
        arr_wip["pred_inbound_date"].dt.normalize() - today
    ).dt.days
    arr_wip = arr_wip.sort_values(
        ["display_date", "to_center", "resource_code", "qty_ea"], ascending=[True, True, True, False]
    )
    wip_cols = [
        "display_date",
        "days_to_arrival",
        "to_center",
        "resource_code",
        "resource_name",
        "qty_ea",
        "carrier_mode",
        "pred_inbound_date",
        "days_to_inbound",
        "lot",
    ]
    wip_cols = [c for c in wip_cols if c in arr_wip.columns]
    st.dataframe(arr_wip[wip_cols].head(1000), use_container_width=True, height=240)
    st.caption("※ 생산중인 물량 — pred_inbound_date 기준 예상 입고 스케줄 확인")
>>>>>>> 57ed9891

# -------------------- 선택 센터 현재 재고 (전체 SKU) --------------------
st.subheader(f"선택 센터 현재 재고 (스냅샷 {_latest_dt_str} / 전체 SKU)")

cur = snap_long[(snap_long["date"] == _latest_dt) & (snap_long["center"].isin(centers_sel))].copy()
pivot = (
    cur.groupby(["resource_code", "center"], as_index=False)["stock_qty"].sum()
    .pivot(index="resource_code", columns="center", values="stock_qty")
    .fillna(0)
    .astype(int)
)
pivot["총합"] = pivot.sum(axis=1)

col1, col2 = st.columns([2, 1])
with col1:
    q = st.text_input(
        "SKU 필터 — 품목번호 검색 시 해당 SKU의 센터별 제조번호(LOT) 확인",
        "",
        key="sku_filter_text_modular",
    )
with col2:
    sort_by = st.selectbox("정렬 기준", ["총합"] + list(pivot.columns.drop("총합")), index=0)

col1, col2 = st.columns(2)
with col1:
    hide_zero = st.checkbox("총합=0 숨기기", value=True)
with col2:
    show_cost = st.checkbox("재고자산(제조원가) 표시", value=False)

view = pivot.copy()
if q.strip():
    view = view[view.index.str.contains(q.strip(), case=False, regex=False)]
if hide_zero:
    view = view[view["총합"] > 0]
view = view.sort_values(by=sort_by, ascending=False)

base_df = view.reset_index().rename(columns={"resource_code": "SKU"})
if _name_map:
    base_df.insert(1, "품명", base_df["SKU"].map(_name_map).fillna(""))

if show_cost:
    snap_raw_df = load_snapshot_raw()
    cost_pivot = pivot_inventory_cost_from_raw(snap_raw_df, _latest_dt, centers_sel)
    if cost_pivot.empty:
        st.warning(
            "재고자산 계산을 위한 'snapshot_raw' 데이터를 불러올 수 없어 수량만 표시합니다. (엑셀에 'snapshot_raw' 시트가 있으면 자동 사용됩니다)"
        )
        show_df = base_df
    else:
        merged = base_df.merge(cost_pivot.rename(columns={"resource_code": "SKU"}), on="SKU", how="left")
        cost_cols2 = [c for c in merged.columns if c.endswith("_재고자산")] + (
            ["총 재고자산"] if "총 재고자산" in merged.columns else []
        )
        if cost_cols2:
            merged[cost_cols2] = merged[cost_cols2].fillna(0).astype(int)
            for col in cost_cols2:
                merged[col] = merged[col].apply(lambda x: f"{x:,}원")
        qty_center_cols = [c for c in merged.columns if c not in ["SKU", "품명", "총합"] + cost_cols2]
        ordered = ["SKU"] + (["품명"] if "품명" in merged.columns else []) + qty_center_cols + (
            ["총합"] if "총합" in merged.columns else []
        ) + cost_cols2
        show_df = merged[ordered]
else:
    show_df = base_df

qty_cols = [c for c in show_df.columns if c not in ["SKU"] and not c.endswith("_재고자산") and c != "총 재고자산"]
for col in qty_cols:
    if col in show_df.columns:
        show_df[col] = show_df[col].apply(lambda x: f"{x:,}" if pd.notna(x) and isinstance(x, (int, float)) else x)

st.dataframe(show_df, use_container_width=True, height=380)

csv_bytes = show_df.to_csv(index=False).encode("utf-8-sig")
st.download_button(
    "현재 표 CSV 다운로드",
    data=csv_bytes,
    file_name=f"centers_{'-'.join(centers_sel)}_snapshot_{_latest_dt_str}.csv",
    mime="text/csv",
)

st.caption("※ 이 표는 **선택된 센터 전체 SKU**의 최신 스냅샷 재고입니다. 상단 'SKU 선택'과 무관하게 모든 SKU가 포함됩니다.")

filtered_df = show_df if "SKU" in show_df.columns else view.reset_index().rename(columns={"resource_code": "SKU"})
visible_skus = filtered_df["SKU"].dropna().astype(str).unique().tolist()

if len(visible_skus) == 1:
    lot_sku = visible_skus[0]
    snap_raw_df = load_snapshot_raw()
    if snap_raw_df is None or snap_raw_df.empty:
        latest_dt_str = pd.to_datetime(snap_long["date"]).max().strftime("%Y-%m-%d")
        st.markdown(f"### 로트 상세 (스냅샷 {latest_dt_str} / **{', '.join(centers_sel)}** / **{lot_sku}**)")
        st.caption("해당 조건의 로트 상세가 없습니다. (snapshot_raw 없음)")
    else:
        sr = snap_raw_df.copy()
        cols_map = {c.strip().lower(): c for c in sr.columns}
        col_date = cols_map.get("snapshot_date") or cols_map.get("date")
        col_sku = cols_map.get("resource_code") or cols_map.get("sku") or cols_map.get("상품코드")
        col_lot = cols_map.get("lot")
        used_centers = [ct for ct in centers_sel if CENTER_COL.get(ct) in sr.columns]
        if not all([col_date, col_sku, col_lot]) or not used_centers:
            st.caption("해당 조건의 로트 상세가 없습니다.")
        else:
            sr[col_date] = pd.to_datetime(sr[col_date], errors="coerce")
            sub = sr[(sr[col_date].dt.normalize() == _latest_dt.normalize()) & (sr[col_sku].astype(str) == str(lot_sku))].copy()
            if sub.empty:
                st.caption("해당 조건의 로트 상세가 없습니다.")
            else:
                for ct in used_centers:
                    c = CENTER_COL[ct]
                    sub[c] = pd.to_numeric(sub[c], errors="coerce").fillna(0).clip(lower=0)
                out = pd.DataFrame({"lot": sub[col_lot].astype(str).fillna("(no lot)")})
                for ct in used_centers:
                    out[ct] = sub.groupby(col_lot)[CENTER_COL[ct]].transform("sum")
                out = out.drop_duplicates()
                out["합계"] = out[used_centers].sum(axis=1)
                out = out[out["합계"] > 0]
                latest_dt_str = pd.to_datetime(snap_long["date"]).max().strftime("%Y-%m-%d")
                st.markdown(f"### 로트 상세 (스냅샷 {latest_dt_str} / **{', '.join(centers_sel)}** / **{lot_sku}**)")
                if out.empty:
                    st.caption("해당 조건의 로트 상세가 없습니다.")
                else:
                    st.dataframe(
                        out[["lot"] + used_centers + ["합계"]].sort_values("합계", ascending=False).reset_index(drop=True),
                        use_container_width=True,
                        height=320,
                    )<|MERGE_RESOLUTION|>--- conflicted
+++ resolved
@@ -7,10 +7,7 @@
 import pandas as pd
 import plotly.express as px
 import plotly.graph_objects as go
-<<<<<<< HEAD
-=======
-from plotly.subplots import make_subplots
->>>>>>> 57ed9891
+
 import streamlit as st
 
 from scm_dashboard_v4.config import CENTER_COL, PALETTE, configure_page, initialize_session_state
@@ -316,10 +313,7 @@
     st.info("선택 조건에 해당하는 타임라인 데이터가 없습니다.")
 else:
     vis_df = timeline[(timeline["date"] >= start_dt) & (timeline["date"] <= end_dt)].copy()
-<<<<<<< HEAD
-=======
-    vis_df = vis_df[~vis_df["center"].astype(str).str.startswith("In-Transit")]
->>>>>>> 57ed9891
+
     vis_df.loc[vis_df["center"] == "WIP", "center"] = "생산중"
     if "태광KR" not in centers_sel:
         vis_df = vis_df[vis_df["center"] != "생산중"]
@@ -327,7 +321,7 @@
         vis_df = vis_df[vis_df["center"] != "생산중"]
 
     vis_df = vis_df[vis_df["stock_qty"] > 0]
-<<<<<<< HEAD
+
     vis_df["label"] = vis_df["resource_code"] + " @ " + vis_df["center"]
 
     fig = px.line(
@@ -346,8 +340,7 @@
         legend_title_text="SKU @ Center / 생산중(점선)",
         margin=dict(l=20, r=20, t=60, b=20),
     )
-=======
->>>>>>> 57ed9891
+
 
     if vis_df.empty:
         st.info("선택한 조건에서 표시할 센터/생산중 데이터가 없습니다.")
@@ -454,7 +447,7 @@
         secondary_y=True,
     )
 
-<<<<<<< HEAD
+
     line_colors: Dict[str, str] = {}
     color_idx = 0
     for tr in fig.data:
@@ -477,26 +470,7 @@
         f"stepchart|centers={','.join(centers_sel)}|skus={','.join(skus_sel)}|"
         f"{start_dt:%Y%m%d}-{end_dt:%Y%m%d}|h{int(st.session_state.horizon_days)}|"
         f"prod{int(show_prod)}"
-=======
-    ma_cols = [c for c in sales_df.columns if c.startswith("sales_ma_")]
-    for idx, col in enumerate(ma_cols, start=2):
-        chart.add_trace(
-            go.Scatter(
-                x=sales_df["date"],
-                y=sales_df[col],
-                mode="lines",
-                name=f"{col.split('_')[-1]}-Day Avg Sales",
-                line=dict(color=PALETTE[(idx) % len(PALETTE)], dash="dash"),
-            ),
-            secondary_y=False,
-        )
-
-    chart.update_layout(
-        title="Amazon US 판매 및 재고 추이",
-        hovermode="x unified",
-        legend_title_text="Toggle Series",
-        margin=dict(l=20, r=20, t=60, b=20),
->>>>>>> 57ed9891
+
     )
     chart.update_yaxes(title_text="Daily Sales (EA)", secondary_y=False)
     chart.update_yaxes(title_text="Inventory (EA)", secondary_y=True)
@@ -585,7 +559,7 @@
     (arr_transport["display_date"] >= window_start) & (arr_transport["display_date"] <= window_end)
 ]
 
-<<<<<<< HEAD
+
 arr_wip = pd.DataFrame()
 if "태광KR" in centers_sel:
     arr_wip = mv_view[
@@ -617,24 +591,7 @@
         ascending=[True, True, True, False],
     )
     inbound_cols = [
-=======
-if _name_map and not arr_transport.empty:
-    arr_transport["resource_name"] = arr_transport["resource_code"].map(_name_map).fillna("")
-
-if arr_transport.empty:
-    st.caption("도착 예정 없음 (운송/입고 대기)")
-else:
-    arr_transport["days_to_arrival"] = (
-        arr_transport["display_date"].dt.normalize() - today
-    ).dt.days
-    arr_transport["days_to_inbound"] = (
-        arr_transport["pred_inbound_date"].dt.normalize() - today
-    ).dt.days
-    arr_transport = arr_transport.sort_values(
-        ["display_date", "to_center", "resource_code", "qty_ea"], ascending=[True, True, True, False]
-    )
-    transport_cols = [
->>>>>>> 57ed9891
+
         "display_date",
         "days_to_arrival",
         "to_center",
@@ -647,7 +604,7 @@
         "days_to_inbound",
         "lot",
     ]
-<<<<<<< HEAD
+
     inbound_cols = [c for c in inbound_cols if c in confirmed_inbound.columns]
     st.dataframe(
         confirmed_inbound[inbound_cols].head(1000),
@@ -679,55 +636,7 @@
     st.dataframe(arr_wip[wip_cols].head(1000), use_container_width=True, height=260)
 else:
     st.caption("생산중(WIP) 데이터가 없습니다.")
-=======
-    transport_cols = [c for c in transport_cols if c in arr_transport.columns]
-    st.dataframe(arr_transport[transport_cols].head(1000), use_container_width=True, height=300)
-    st.caption(
-        "※ 운송 중/입고 대기 건 — days_to_arrival < 0 이면 도착 완료, 입고 등록 전 상태입니다."
-    )
-    st.caption("※ pred_inbound_date: 예상 입고일 (도착일 + 리드타임), days_to_inbound: 예상 입고까지 남은 일수")
-
-arr_wip = pd.DataFrame()
-if "태광KR" in centers_sel:
-    arr_wip = mv_view[
-        (mv_view["carrier_mode"] == "WIP")
-        & (mv_view["to_center"] == "태광KR")
-        & (mv_view["resource_code"].isin(skus_sel))
-        & (mv_view["event_date"].notna())
-        & (mv_view["event_date"] >= window_start)
-        & (mv_view["event_date"] <= window_end)
-    ].copy()
-    arr_wip["display_date"] = arr_wip["event_date"]
-
-if not arr_wip.empty:
-    st.subheader("생산중 (WIP)")
-    if _name_map:
-        arr_wip["resource_name"] = arr_wip["resource_code"].map(_name_map).fillna("")
-    arr_wip["days_to_arrival"] = (
-        arr_wip["display_date"].dt.normalize() - today
-    ).dt.days
-    arr_wip["days_to_inbound"] = (
-        arr_wip["pred_inbound_date"].dt.normalize() - today
-    ).dt.days
-    arr_wip = arr_wip.sort_values(
-        ["display_date", "to_center", "resource_code", "qty_ea"], ascending=[True, True, True, False]
-    )
-    wip_cols = [
-        "display_date",
-        "days_to_arrival",
-        "to_center",
-        "resource_code",
-        "resource_name",
-        "qty_ea",
-        "carrier_mode",
-        "pred_inbound_date",
-        "days_to_inbound",
-        "lot",
-    ]
-    wip_cols = [c for c in wip_cols if c in arr_wip.columns]
-    st.dataframe(arr_wip[wip_cols].head(1000), use_container_width=True, height=240)
-    st.caption("※ 생산중인 물량 — pred_inbound_date 기준 예상 입고 스케줄 확인")
->>>>>>> 57ed9891
+
 
 # -------------------- 선택 센터 현재 재고 (전체 SKU) --------------------
 st.subheader(f"선택 센터 현재 재고 (스냅샷 {_latest_dt_str} / 전체 SKU)")
