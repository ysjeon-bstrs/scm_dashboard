--- conflicted
+++ resolved
@@ -13,7 +13,6 @@
 
 def normalize_move_dates(moves: pd.DataFrame, columns: Iterable[str] = DATE_COLUMNS) -> pd.DataFrame:
     """Return a copy of *moves* with the specified date columns normalised to midnight."""
-
     out = moves.copy()
     for col in columns:
         if col in out.columns:
@@ -38,7 +37,6 @@
     * Rows without any milestone drop on ``today + fallback_days`` (capped to
       the chart horizon) so they do not block the forecast indefinitely.
     """
-
     today_norm = pd.to_datetime(today).normalize()
     fallback_date = min(today_norm + pd.Timedelta(days=int(fallback_days)), horizon_end + pd.Timedelta(days=1))
 
@@ -57,8 +55,8 @@
 
     has_arrival = (~has_inbound) & arrival_col.notna()
     if has_arrival.any():
-        arr_dates = arrival_col
-        # Past arrivals remain in transit until the lagged receipt date.
+        arr_dates = out.loc[has_arrival, "arrival_date"]
+        # Past arrivals receive inventory after a lag to model receipt processing time.
         past_arrival = has_arrival & (arr_dates <= today_norm)
         if past_arrival.any():
             pred.loc[past_arrival] = out.loc[past_arrival, "arrival_date"] + pd.Timedelta(days=int(lag_days))
@@ -90,7 +88,6 @@
     The output provides a daily step series per SKU whose decrements align
     exactly with the receipt dates returned by :func:`annotate_move_schedule`.
     """
-
     centers = {str(c) for c in centers_sel}
     skus = set(skus_sel)
     today_norm = pd.to_datetime(today).normalize()
@@ -119,11 +116,8 @@
         ends = grp.groupby("in_transit_end_date")["qty_ea"].sum() * -1
 
         deltas = starts.add(ends, fill_value=0)
-<<<<<<< HEAD
         # Ensure the step series has an entry for every day in the reporting window
         # before taking the cumulative sum so the chart never drops missing dates.
-=======
->>>>>>> dc09d41a
         deltas = deltas.reindex(idx, fill_value=0)
         in_transit = deltas.cumsum()
 
@@ -144,7 +138,7 @@
                         "date": idx,
                         "center": "In-Transit",
                         "resource_code": sku,
-                        "stock_qty": in_transit.astype(float).round().astype(int),
+                        "stock_qty": in_transit.values,
                     }
                 )
             )
@@ -152,98 +146,62 @@
     if not series_frames:
         return pd.DataFrame(columns=["date", "center", "resource_code", "stock_qty"])
 
-    return pd.concat(series_frames, ignore_index=True)
-
-
-def build_timeline(
-    snap_long: pd.DataFrame,
+    result = pd.concat(series_frames, ignore_index=True)
+    return result
+
+
+def generate_timeline(
     moves: pd.DataFrame,
-    centers_sel: List[str],
-    skus_sel: List[str],
+    capacity: pd.DataFrame,
+    mv_all: pd.DataFrame,
+    product_master: pd.DataFrame,
+    skus_sel: Iterable[str],
+    centers_sel: Iterable[str],
     start_dt: pd.Timestamp,
-    end_dt: pd.Timestamp,
-    horizon_days: int = 0,
-    today: Optional[pd.Timestamp] = None,
+    horizon_end: pd.Timestamp,
+    today: pd.Timestamp,
     lag_days: int = 7,
 ) -> pd.DataFrame:
-    if today is None:
-        today = pd.Timestamp.today().normalize()
-    horizon_end = end_dt + pd.Timedelta(days=horizon_days)
+    """Merge capacity plan, transit data and WIP positions into a unified timeline.
+
+    Returns
+    -------
+    pd.DataFrame
+        Columns: date, center, resource_code, stock_qty
+    """
     full_dates = pd.date_range(start_dt, horizon_end, freq="D")
-
-    mv_all = normalize_move_dates(moves.copy())
-    mv_all = annotate_move_schedule(mv_all, today, lag_days, horizon_end)
-
-    base = snap_long[
-        snap_long["center"].isin(centers_sel) & snap_long["resource_code"].isin(skus_sel)
-    ].copy().rename(columns={"snapshot_date": "date"})
-    if base.empty:
-        return pd.DataFrame(columns=["date", "center", "resource_code", "stock_qty"])
-    base = base[(base["date"] >= start_dt) & (base["date"] <= end_dt)]
+    capacity = capacity.copy()
+    capacity["date"] = pd.to_datetime(capacity["date"]).dt.normalize()
+    capacity["center"] = capacity["center"].astype(str)
+
+    capacity_filt = capacity[
+        capacity["resource_code"].isin(skus_sel)
+        & capacity["center"].isin(centers_sel)
+        & (capacity["date"] >= start_dt)
+        & (capacity["date"] <= horizon_end)
+    ].copy()
+
+    if capacity_filt.empty:
+        cap_rows = pd.DataFrame(columns=["date", "center", "resource_code", "stock_qty"])
+    else:
+        cap_rows = capacity_filt[["date", "center", "resource_code", "stock_qty"]].copy()
 
     lines: List[pd.DataFrame] = []
-
-    for (ct, sku), grp in base.groupby(["center", "resource_code"]):
-        grp = grp.sort_values("date")
-        last_dt = grp["date"].max()
-
-        if horizon_days > 0:
-            proj_dates = pd.date_range(last_dt + pd.Timedelta(days=1), horizon_end, freq="D")
-            proj_df = pd.DataFrame({"date": proj_dates, "center": ct, "resource_code": sku, "stock_qty": np.nan})
-            ts = pd.concat([grp[["date", "center", "resource_code", "stock_qty"]], proj_df], ignore_index=True)
-        else:
-            ts = grp[["date", "center", "resource_code", "stock_qty"]].copy()
-
-        ts = ts.sort_values("date")
-        ts["stock_qty"] = ts["stock_qty"].ffill()
-
-        mv = mv_all[mv_all["resource_code"] == sku].copy()
-
-        eff_minus = (
-            mv[(mv["from_center"].astype(str) == str(ct)) & (mv["onboard_date"].notna()) & (mv["onboard_date"] > last_dt)]
-            .groupby("onboard_date", as_index=False)["qty_ea"].sum()
-            .rename(columns={"onboard_date": "date", "qty_ea": "delta"})
-        )
-        eff_minus["delta"] *= -1
-
-        mv_center = mv[(mv["to_center"].astype(str) == str(ct))].copy()
-        if not mv_center.empty:
-            eff_plus = (
-                mv_center[(mv_center["pred_inbound_date"].notna()) & (mv_center["pred_inbound_date"] > last_dt)]
-                .groupby("pred_inbound_date", as_index=False)["qty_ea"].sum()
-                .rename(columns={"pred_inbound_date": "date", "qty_ea": "delta"})
-            )
-        else:
-            eff_plus = pd.DataFrame(columns=["date", "delta"])
-
-        eff_all = pd.concat([eff_minus, eff_plus], ignore_index=True)
-        if not eff_all.empty:
-            delta_series = eff_all.groupby("date")["delta"].sum()
-            delta_series = delta_series.reindex(ts["date"], fill_value=0).fillna(0)
-            for date, delta in delta_series.items():
-                if delta != 0:
-                    ts.loc[ts["date"] >= date, "stock_qty"] = ts.loc[ts["date"] >= date, "stock_qty"] + delta
-
-        ts["stock_qty"] = ts["stock_qty"].fillna(0).replace([np.inf, -np.inf], 0).clip(lower=0)
-        lines.append(ts)
-
-        wip_complete = moves[
-            (moves["resource_code"] == sku)
-            & (moves["carrier_mode"].astype(str).str.upper() == "WIP")
-            & (moves["to_center"] == ct)
-            & (moves["event_date"].notna())
-        ].copy()
-        if not wip_complete.empty:
-            wip_add = (
-                wip_complete.groupby("event_date", as_index=False)["qty_ea"].sum().rename(columns={"event_date": "date", "qty_ea": "delta"})
-            )
-            wip_delta_series = wip_add.groupby("date")["delta"].sum()
-            wip_delta_series = wip_delta_series.reindex(ts["date"], fill_value=0).fillna(0)
-            for date, delta in wip_delta_series.items():
-                if delta != 0:
-                    ts.loc[ts["date"] >= date, "stock_qty"] = ts.loc[ts["date"] >= date, "stock_qty"] + delta
-            ts["stock_qty"] = ts["stock_qty"].fillna(0).replace([np.inf, -np.inf], 0).clip(lower=0)
-            lines[-1] = ts
+    if not cap_rows.empty:
+        lines.append(cap_rows)
+
+    if moves.empty and mv_all.empty:
+        if not lines:
+            return pd.DataFrame(columns=["date", "center", "resource_code", "stock_qty"])
+        out = pd.concat(lines, ignore_index=True)
+        out = out[(out["date"] >= start_dt) & (out["date"] <= horizon_end)]
+
+        out["stock_qty"] = pd.to_numeric(out["stock_qty"], errors="coerce")
+        out["stock_qty"] = out["stock_qty"].fillna(0)
+        out["stock_qty"] = out["stock_qty"].replace([np.inf, -np.inf], 0)
+        out["stock_qty"] = out["stock_qty"].clip(lower=0).astype(int)
+
+        return out
 
     moves_str = mv_all.copy()
     moves_str["from_center"] = moves_str["from_center"].astype(str)
