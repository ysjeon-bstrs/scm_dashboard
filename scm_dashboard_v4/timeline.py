--- conflicted
+++ resolved
@@ -47,17 +47,11 @@
 
     pred = pd.Series(pd.NaT, index=out.index, dtype="datetime64[ns]")
 
-<<<<<<< HEAD
+
     has_inbound = out["inbound_date"].notna() if "inbound_date" in out else pd.Series(False, index=out.index)
     pred.loc[has_inbound] = out.loc[has_inbound, "inbound_date"]
 
-=======
-
-    has_inbound = out["inbound_date"].notna() if "inbound_date" in out else pd.Series(False, index=out.index)
-    pred.loc[has_inbound] = out.loc[has_inbound, "inbound_date"]
-
-
->>>>>>> 8c847eb7
+
     if "arrival_date" in out:
         arrival_col = out["arrival_date"]
     else:
@@ -65,15 +59,10 @@
 
     has_arrival = (~has_inbound) & arrival_col.notna()
     if has_arrival.any():
-<<<<<<< HEAD
+
         arr_dates = arrival_col
         # Past arrivals remain in transit until the lagged receipt date.
-=======
-
-        arr_dates = arrival_col
-        # Past arrivals remain in transit until the lagged receipt date.
-
->>>>>>> 8c847eb7
+
         past_arrival = has_arrival & (arr_dates <= today_norm)
         if past_arrival.any():
             pred.loc[past_arrival] = out.loc[past_arrival, "arrival_date"] + pd.Timedelta(days=int(lag_days))
@@ -91,10 +80,7 @@
     return out
 
 
-<<<<<<< HEAD
-=======
-
->>>>>>> 8c847eb7
+
 def build_timeline(
     snap_long: pd.DataFrame,
 
@@ -135,6 +121,10 @@
     ].copy()
     if prepared.empty:
         return pd.DataFrame(columns=["date", "center", "resource_code", "stock_qty"])
+
+    mv_all = normalize_move_dates(moves.copy())
+    mv_all = annotate_move_schedule(mv_all, today, lag_days, horizon_end)
+
 
     mv_all = normalize_move_dates(moves.copy())
     mv_all = annotate_move_schedule(mv_all, today, lag_days, horizon_end)
@@ -260,10 +250,7 @@
         )
     ]
 
-<<<<<<< HEAD
-=======
-
->>>>>>> 8c847eb7
+
     for sku, g in mv_sel.groupby("resource_code"):
         g_wip = g[g["carrier_mode"] == "WIP"]
         if not g_wip.empty:
