--- conflicted
+++ resolved
@@ -145,15 +145,11 @@
         centers_norm = {
             str(center).strip() for center in centers if str(center).strip()
         }
-<<<<<<< HEAD
-        df = df[df["center"].isin(centers_norm)]
-=======
         # centers_norm이 비어있으면 필터링하지 않음 (모든 데이터 유지)
         if centers_norm:
             df = df[df["center"].isin(centers_norm)]
 
     # SKU 필터링: skus가 있고 실제로 유효한 값이 있을 때만 필터링
->>>>>>> e4711e95
     skus_norm = {str(sku).strip() for sku in skus if str(sku).strip()}
     if skus_norm:
         df = df[df["resource_code"].isin(skus_norm)]
