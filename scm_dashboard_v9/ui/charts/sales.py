--- conflicted
+++ resolved
@@ -461,15 +461,6 @@
     diff = pivot.diff()
     sales = (-diff).clip(lower=0.0)
 
-<<<<<<< HEAD
-    if debug_enabled:
-        st.write(f"\n**재고 변화(diff) 및 초기 판매량(sales):**")
-        st.write("  diff 샘플 (마지막 10행):")
-        st.dataframe(diff.tail(10))
-        st.write("  sales (초기, diff 기반) 샘플 (마지막 10행):")
-        st.dataframe(sales.tail(10))
-        st.write(f"  sales 합계 (SKU별): {sales.sum().to_dict()}")
-
     # 재고가 증가한 날(입고가 있는 날)에도 실제로는 판매가 발생합니다.
     # 하지만 재고 변화(diff)로는 정확히 계산할 수 없습니다:
     #   예: 재고 100 → 입고 50, 판매 30 → 재고 120
@@ -486,23 +477,6 @@
     avg_sales = sales_no_inbound.mean(skipna=True)
     avg_sales = avg_sales.where(np.isfinite(avg_sales), 0.0)
 
-    if debug_enabled:
-        st.write(f"\n**입고 날짜 처리:**")
-        st.write(f"  평균 일 판매량 (입고 날짜 제외, SKU별): {avg_sales.to_dict()}")
-        for sku in sales.columns:
-            if sku in inbound_mask.columns and inbound_mask[sku].any():
-                inbound_dates = inbound_mask.index[inbound_mask[sku]]
-                st.write(
-                    f"  {sku}: 입고 날짜 {len(inbound_dates)}개 → 평균 판매량 {avg_sales[sku]:.1f}로 대체 (1배만)"
-                )
-
-=======
-    # 재고가 증가한 날(입고가 있었던 날)에 판매를 0으로 설정.
-    # 이전 로직은 평균 판매량으로 채웠지만, 이는 과다 측정을 유발합니다.
-    # 입고 날짜는 실제 판매가 재고 변화에서 정확히 계산되지 않으므로 0이 안전합니다.
-    inbound_mask = diff > 0
-
->>>>>>> 5de66f92
     for sku in sales.columns:
         if sku in inbound_mask.columns and inbound_mask[sku].any():
             sales.loc[inbound_mask[sku], sku] = avg_sales[sku]
