"""차트 렌더링 모듈.

기존 scm_dashboard_v9/ui/charts.py를 여러 서브모듈로 분리했습니다.
기존 import 경로를 유지하기 위해 모든 함수를 re-export합니다.
"""

<<<<<<< HEAD
=======
# Public API (외부에서 직접 사용하는 함수)
from .renderers import render_amazon_sales_vs_inventory, render_step_chart
>>>>>>> e4711e95
from scm_dashboard_v9.ui.kpi import (
    render_sku_summary_cards as _render_sku_summary_cards,
)

# Color utilities
from .colors import CENTER_SHADE, DEFAULT_SHADE_STEP, PALETTE, STEP_PALETTE
from .colors import hex_to_rgb as _hex_to_rgb
from .colors import rgb_to_hex as _rgb_to_hex
from .colors import shade_for as _shade_for
from .colors import sku_color_map as _sku_color_map
from .colors import sku_colors as _sku_colors
from .colors import step_sku_color_map as _step_sku_color_map
from .colors import tint as _tint

# Data utilities
from .data_utils import as_naive_timestamp as _as_naive_timestamp
from .data_utils import coerce_cols as _coerce_cols
from .data_utils import empty_sales_frame as _empty_sales_frame
from .data_utils import ensure_naive_index as _ensure_naive_index
from .data_utils import normalize_inventory_frame as _normalize_inventory_frame
from .data_utils import normalize_sales_frame as _normalize_sales_frame
from .data_utils import safe_dataframe as _safe_dataframe
from .data_utils import safe_series as _safe_series

# Filters
from .filters import contains_wip_center as _contains_wip_center
from .filters import drop_wip_centers as _drop_wip_centers
from .filters import is_wip_center_name as _is_wip_center_name
from .filters import pick_amazon_centers as _pick_amazon_centers

# Inventory helpers
from .inventory import clamped_forecast_series as _clamped_forecast_series
from .inventory import inventory_matrix as _inventory_matrix
from .inventory import timeline_inventory_matrix as _timeline_inventory_matrix
from .inventory import total_inventory_series as _total_inventory_series
from .inventory import (
    trim_sales_forecast_to_inventory as _trim_sales_forecast_to_inventory,
)

# Plotly helpers
from .plotly_helpers import ensure_plotly_available as _ensure_plotly_available
from .plotly_helpers import safe_add_bar as _safe_add_bar
from .plotly_helpers import safe_add_scatter as _safe_add_scatter
from .plotly_helpers import to_plot_list as _to_plot_list

# Public API (외부에서 직접 사용하는 함수)
from .renderers import render_amazon_sales_vs_inventory, render_step_chart

# Sales calculation
from .sales import (
    sales_forecast_from_inventory_projection as _sales_forecast_from_inventory_projection,
)
from .sales import sales_forecast_ma as _sales_forecast_ma
from .sales import sales_from_snapshot as _sales_from_snapshot
from .sales import sales_from_snapshot_decays as _sales_from_snapshot_decays
from .sales import sales_from_snapshot_raw as _sales_from_snapshot_raw


def render_sku_summary_cards(*args: object, **kwargs: object):
    """KPI 카드 렌더러를 호환성을 위해 노출합니다."""
    return _render_sku_summary_cards(*args, **kwargs)


# Public exports (v5_main.py에서 사용)
__all__ = [
    "render_amazon_sales_vs_inventory",
    "render_step_chart",
    "render_sku_summary_cards",
    "PALETTE",
    "STEP_PALETTE",
]<|MERGE_RESOLUTION|>--- conflicted
+++ resolved
@@ -4,67 +4,72 @@
 기존 import 경로를 유지하기 위해 모든 함수를 re-export합니다.
 """
 
-<<<<<<< HEAD
-=======
 # Public API (외부에서 직접 사용하는 함수)
 from .renderers import render_amazon_sales_vs_inventory, render_step_chart
->>>>>>> e4711e95
 from scm_dashboard_v9.ui.kpi import (
     render_sku_summary_cards as _render_sku_summary_cards,
 )
 
 # Color utilities
-from .colors import CENTER_SHADE, DEFAULT_SHADE_STEP, PALETTE, STEP_PALETTE
-from .colors import hex_to_rgb as _hex_to_rgb
-from .colors import rgb_to_hex as _rgb_to_hex
-from .colors import shade_for as _shade_for
-from .colors import sku_color_map as _sku_color_map
-from .colors import sku_colors as _sku_colors
-from .colors import step_sku_color_map as _step_sku_color_map
-from .colors import tint as _tint
+from .colors import (
+    PALETTE,
+    STEP_PALETTE,
+    CENTER_SHADE,
+    DEFAULT_SHADE_STEP,
+    hex_to_rgb as _hex_to_rgb,
+    rgb_to_hex as _rgb_to_hex,
+    tint as _tint,
+    shade_for as _shade_for,
+    sku_colors as _sku_colors,
+    sku_color_map as _sku_color_map,
+    step_sku_color_map as _step_sku_color_map,
+)
 
 # Data utilities
-from .data_utils import as_naive_timestamp as _as_naive_timestamp
-from .data_utils import coerce_cols as _coerce_cols
-from .data_utils import empty_sales_frame as _empty_sales_frame
-from .data_utils import ensure_naive_index as _ensure_naive_index
-from .data_utils import normalize_inventory_frame as _normalize_inventory_frame
-from .data_utils import normalize_sales_frame as _normalize_sales_frame
-from .data_utils import safe_dataframe as _safe_dataframe
-from .data_utils import safe_series as _safe_series
-
-# Filters
-from .filters import contains_wip_center as _contains_wip_center
-from .filters import drop_wip_centers as _drop_wip_centers
-from .filters import is_wip_center_name as _is_wip_center_name
-from .filters import pick_amazon_centers as _pick_amazon_centers
-
-# Inventory helpers
-from .inventory import clamped_forecast_series as _clamped_forecast_series
-from .inventory import inventory_matrix as _inventory_matrix
-from .inventory import timeline_inventory_matrix as _timeline_inventory_matrix
-from .inventory import total_inventory_series as _total_inventory_series
-from .inventory import (
-    trim_sales_forecast_to_inventory as _trim_sales_forecast_to_inventory,
+from .data_utils import (
+    safe_dataframe as _safe_dataframe,
+    safe_series as _safe_series,
+    as_naive_timestamp as _as_naive_timestamp,
+    ensure_naive_index as _ensure_naive_index,
+    normalize_inventory_frame as _normalize_inventory_frame,
+    normalize_sales_frame as _normalize_sales_frame,
+    coerce_cols as _coerce_cols,
+    empty_sales_frame as _empty_sales_frame,
 )
 
 # Plotly helpers
-from .plotly_helpers import ensure_plotly_available as _ensure_plotly_available
-from .plotly_helpers import safe_add_bar as _safe_add_bar
-from .plotly_helpers import safe_add_scatter as _safe_add_scatter
-from .plotly_helpers import to_plot_list as _to_plot_list
+from .plotly_helpers import (
+    ensure_plotly_available as _ensure_plotly_available,
+    to_plot_list as _to_plot_list,
+    safe_add_bar as _safe_add_bar,
+    safe_add_scatter as _safe_add_scatter,
+)
 
-# Public API (외부에서 직접 사용하는 함수)
-from .renderers import render_amazon_sales_vs_inventory, render_step_chart
+# Filters
+from .filters import (
+    is_wip_center_name as _is_wip_center_name,
+    drop_wip_centers as _drop_wip_centers,
+    pick_amazon_centers as _pick_amazon_centers,
+    contains_wip_center as _contains_wip_center,
+)
 
 # Sales calculation
 from .sales import (
+    sales_from_snapshot as _sales_from_snapshot,
+    sales_forecast_ma as _sales_forecast_ma,
+    sales_from_snapshot_raw as _sales_from_snapshot_raw,
     sales_forecast_from_inventory_projection as _sales_forecast_from_inventory_projection,
+    sales_from_snapshot_decays as _sales_from_snapshot_decays,
 )
-from .sales import sales_forecast_ma as _sales_forecast_ma
-from .sales import sales_from_snapshot as _sales_from_snapshot
-from .sales import sales_from_snapshot_decays as _sales_from_snapshot_decays
-from .sales import sales_from_snapshot_raw as _sales_from_snapshot_raw
+
+# Inventory helpers
+from .inventory import (
+    total_inventory_series as _total_inventory_series,
+    trim_sales_forecast_to_inventory as _trim_sales_forecast_to_inventory,
+    inventory_matrix as _inventory_matrix,
+    timeline_inventory_matrix as _timeline_inventory_matrix,
+    clamped_forecast_series as _clamped_forecast_series,
+)
 
 
 def render_sku_summary_cards(*args: object, **kwargs: object):
