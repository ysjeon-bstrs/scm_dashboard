--- conflicted
+++ resolved
@@ -41,8 +41,7 @@
             - qty_ea: 수량
             - carrier_mode: 운송모드
             - onboard_date: 출발일
-            - pred_inbound_date: 예상 입고일 (ETA)
-            - expected_inbound_date: 평균 리드타임 기반 예상 입고일
+            - pred_inbound_date: 예상 입고일
 
         sku_color_map: (사용 안 함, 하위 호환성 유지용)
 
@@ -56,8 +55,6 @@
             - onboard_date: 출발일 (YYYY-MM-DD)
             - eta_text: ETA 표시 텍스트 (YYYY-MM-DD 또는 "미확인")
             - eta_color: ETA 색상 코드 ("red"/"green"/"gray"/"orange")
-            - expected_inbound_date: 평균 리드타임 기반 예상 입고일 (YYYY-MM-DD)
-            - sku_summary_html: SKU 요약 HTML (대표 SKU 강조)
             - _rep_sku: 대표 SKU 코드 (내부용)
 
     Examples:
@@ -97,9 +94,6 @@
 
     df = inbound_raw.copy()
 
-    if sku_color_map is None:
-        sku_color_map = {}
-
     # 필수 컬럼 확인 (없으면 빈 컬럼 추가)
     required_cols = [
         "invoice_no",
@@ -121,9 +115,6 @@
             else:
                 df[col] = ""
 
-    if "expected_inbound_date" not in df.columns:
-        df["expected_inbound_date"] = pd.NaT
-
     # ========================================
     # 2단계: 날짜 및 수량 정규화
     # ========================================
@@ -135,9 +126,12 @@
     df["pred_inbound_date"] = pd.to_datetime(df["pred_inbound_date"], errors="coerce")
 
     # expected_inbound_date: 리드타임 기반 예상 입고일
-    df["expected_inbound_date"] = pd.to_datetime(
-        df.get("expected_inbound_date"), errors="coerce"
-    )
+    if "expected_inbound_date" in df.columns:
+        df["expected_inbound_date"] = pd.to_datetime(
+            df["expected_inbound_date"], errors="coerce"
+        )
+    else:
+        df["expected_inbound_date"] = pd.NaT
 
     # qty_ea: 수량
     df["qty_ea"] = pd.to_numeric(df["qty_ea"], errors="coerce").fillna(0).astype(int)
@@ -145,23 +139,9 @@
     # ========================================
     # 3단계: 인보이스별 그룹핑 및 집계
     # ========================================
-    if df.empty:
-        return pd.DataFrame()
-
+    rows = []
     today = pd.Timestamp.today().normalize()
-    grouped = df.groupby("invoice_no", sort=False)
-
-    agg_base = grouped.agg(
-        from_country=("from_country", "first"),
-        to_country=("to_country", "first"),
-        carrier_mode=("carrier_mode", "first"),
-        to_center=("to_center", "first"),
-        onboard_min=("onboard_date", "min"),
-        pred_min=("pred_inbound_date", "min"),
-        expected_min=("expected_inbound_date", "min"),
-    )
-
-<<<<<<< HEAD
+
     for inv, g in df.groupby("invoice_no", sort=False):
         # 대표 SKU 선정: 수량 최다 → 동률 시 코드 사전순
         g2 = g.sort_values(["qty_ea", "resource_code"], ascending=[False, True]).copy()
@@ -189,130 +169,84 @@
             if g["pred_inbound_date"].notna().any()
             else pd.NaT
         )
-=======
-    totals = grouped["qty_ea"].sum().rename("_total_qty")
-    sku_counts = grouped["resource_code"].nunique().rename("_sku_count")
->>>>>>> 7ceb612a
-
-    df_sorted = df.sort_values(
-        ["invoice_no", "qty_ea", "resource_code"],
-        ascending=[True, False, True],
-    )
-    top_rows = (
-        df_sorted.drop_duplicates("invoice_no", keep="first")
-        .set_index("invoice_no")
-        .reindex(agg_base.index)
-    )
-
-    agg_base = (
-        agg_base.join(totals)
-        .join(sku_counts)
-        .join(
-            top_rows[["resource_code", "qty_ea"]].rename(
-                columns={"resource_code": "_rep_sku", "qty_ea": "_top_qty"}
-            )
+
+        if pd.isna(eta):
+            # 미확인
+            eta_text, eta_color = "미확인", "orange"
+        else:
+            # 날짜 차이 계산
+            d = (eta.date() - today.date()).days
+            eta_text = eta.strftime("%Y-%m-%d")
+
+            if d < 0:
+                # 과거
+                eta_color = "red"
+            elif d <= 5:
+                # 5일 이내
+                eta_color = "green"
+            else:
+                # 6일 이후
+                eta_color = "gray"
+
+        # ========================================
+        # 경로 생성
+        # ========================================
+        route = f"{g['from_country'].iat[0]} → {g['to_country'].iat[0]}"
+
+        # ========================================
+        # 출발일 포맷팅
+        # ========================================
+        onboard_str = ""
+        if g["onboard_date"].notna().any():
+            onboard_min = g["onboard_date"].min()
+            if pd.notna(onboard_min):
+                onboard_str = onboard_min.strftime("%Y-%m-%d")
+
+        # ========================================
+        # expected_inbound_date 포맷팅 (리드타임 기반)
+        # ========================================
+        expected_str = ""
+        expected_date = None
+        if g["expected_inbound_date"].notna().any():
+            expected_min = g["expected_inbound_date"].min()
+            if pd.notna(expected_min):
+                expected_str = expected_min.strftime("%Y-%m-%d")
+                expected_date = expected_min
+
+        # ========================================
+        # 행 데이터 추가
+        # ========================================
+        rows.append(
+            {
+                "invoice_no": inv,
+                "route": route,
+                "carrier_mode": g["carrier_mode"].iat[0],
+                "sku_summary": title,
+                "onboard_date": onboard_str,
+                "eta_text": eta_text,
+                "eta_color": eta_color,
+                "expected_inbound_date": expected_str,
+                "_rep_sku": top.resource_code,  # 내부용
+                "_to_center": g["to_center"].iat[0],  # 내부용 (필터링 시 사용)
+                "_total_qty": g["qty_ea"].sum(),  # 내부용 (총 수량)
+                "_pred_inbound_date": (
+                    eta if pd.notna(eta) else None
+                ),  # 디버깅용 (원본 ETA 날짜)
+                "_expected_inbound_date": expected_date,  # 디버깅용 (원본 expected_inbound_date)
+            }
         )
-    )
-
-    agg_base["from_country"] = agg_base["from_country"].fillna("").astype(str)
-    agg_base["to_country"] = agg_base["to_country"].fillna("").astype(str)
-    agg_base["carrier_mode"] = agg_base["carrier_mode"].fillna("").astype(str)
-    agg_base["to_center"] = agg_base["to_center"].fillna("").astype(str)
-    agg_base["_rep_sku"] = agg_base["_rep_sku"].fillna("").astype(str)
-    agg_base["_top_qty"] = agg_base["_top_qty"].fillna(0).astype(int)
-    agg_base["_total_qty"] = agg_base["_total_qty"].fillna(0).astype(int)
-    agg_base["_others"] = (agg_base["_sku_count"].fillna(0).astype(int) - 1).clip(
-        lower=0
-    )
-
-    qty_text = agg_base["_top_qty"].apply(lambda x: f"{x:,}ea")
-    agg_base["sku_summary"] = agg_base["_rep_sku"] + ": " + qty_text
-    mask_others = agg_base["_others"] > 0
-    agg_base.loc[mask_others, "sku_summary"] += (
-        " 외 " + agg_base.loc[mask_others, "_others"].astype(int).astype(str) + "종"
-    )
-
-    agg_base["route"] = agg_base["from_country"] + " → " + agg_base["to_country"]
-
-    onboard_str = agg_base["onboard_min"].apply(
-        lambda ts: ts.strftime("%Y-%m-%d") if pd.notna(ts) else ""
-    )
-    expected_str = agg_base["expected_min"].apply(
-        lambda ts: ts.strftime("%Y-%m-%d") if pd.notna(ts) else ""
-    )
-
-    eta_dates = agg_base["pred_min"]
-    eta_text = eta_dates.dt.strftime("%Y-%m-%d")
-    eta_text = eta_text.where(eta_dates.notna(), "미확인")
-
-    diff_days = (eta_dates.dt.normalize() - today).dt.days
-    eta_color = pd.Series("gray", index=agg_base.index)
-    eta_color.loc[eta_dates.isna()] = "orange"
-    eta_color.loc[(eta_dates.notna()) & (diff_days < 0)] = "red"
-    eta_color.loc[(eta_dates.notna()) & (diff_days.between(0, 5))] = "green"
-
-    out = pd.DataFrame(
-        {
-            "invoice_no": agg_base.index.astype(str),
-            "route": agg_base["route"],
-            "carrier_mode": agg_base["carrier_mode"],
-            "sku_summary": agg_base["sku_summary"],
-            "onboard_date": onboard_str,
-            "eta_text": eta_text,
-            "eta_color": eta_color,
-            "expected_inbound_date": expected_str,
-            "_rep_sku": agg_base["_rep_sku"],
-            "_to_center": agg_base["to_center"],
-            "_total_qty": agg_base["_total_qty"],
-            "_pred_inbound_date": agg_base["pred_min"],
-            "_expected_inbound_date": agg_base["expected_min"],
-        }
-    )
-
-    summary = out.get("sku_summary", pd.Series(index=out.index, dtype=object)).fillna(
-        ""
-    )
-    split_parts = summary.str.split(":", n=1, expand=True)
-    left = split_parts[0].fillna("")
-    if 1 in split_parts.columns:
-        right = split_parts[1].fillna("")
-    else:
-        right = pd.Series("", index=out.index, dtype=object)
-
-    colors = out.get("_rep_sku", pd.Series(index=out.index, dtype=object)).map(
-        sku_color_map
-    )
-    colors = colors.fillna("#6b7280").astype(str)
-
-    base_html = (
-        '<span style="color:'
-        + colors
-        + ';font-weight:600">'
-        + left.astype(str)
-        + "</span>"
-    )
-
-    right = right.astype(str)
-    right_mask = right != ""
-    colon_right = right.copy()
-    colon_right.loc[right_mask] = ":" + colon_right.loc[right_mask]
-    colon_right.loc[~right_mask] = ""
-
-    hidden = summary.astype(str)
-    hidden_mask = hidden != ""
-    hidden.loc[hidden_mask] = (
-        '<span style="display:none">' + hidden.loc[hidden_mask] + "</span>"
-    )
-    hidden.loc[~hidden_mask] = ""
-
-    out["sku_summary_html"] = base_html + colon_right + hidden
-
-    # ========================================
-    # 4단계: 정렬 (출발일 내림차순 - 최신 우선)
+
+    if not rows:
+        return pd.DataFrame()
+
+    out = pd.DataFrame(rows)
+
+    # ========================================
+    # 4단계: 정렬 (출발일 오름차순 - 오래된 것부터)
     # ========================================
     # onboard_date를 날짜로 변환하여 정렬
     out["_onboard_sort"] = pd.to_datetime(out["onboard_date"], errors="coerce")
-    out = out.sort_values("_onboard_sort", ascending=False, na_position="last")
+    out = out.sort_values("_onboard_sort", ascending=True, na_position="last")
     out = out.drop(columns=["_onboard_sort"]).reset_index(drop=True)
 
     return out
@@ -396,19 +330,10 @@
             "carrier_mode": "운송모드",
             "onboard_date": "발송일",
             "eta_text": "예상 도착일",
-            "expected_inbound_date": "예상 입고일",
         }
     )
 
-    display_cols = [
-        "주문번호",
-        "경로",
-        "운송모드",
-        "SKU 요약",
-        "발송일",
-        "예상 도착일",
-        "예상 입고일",
-    ]
+    display_cols = ["주문번호", "경로", "운송모드", "SKU 요약", "발송일", "예상 도착일"]
     view = view[[col for col in display_cols if col in view.columns]]
 
     # eta_color를 별도로 보관
@@ -473,5 +398,4 @@
     st.write(styled.to_html(escape=False, index=False), unsafe_allow_html=True)
 
     # 캡션
-    st.caption("※ 예상 도착일 컬러 — 🟢 곧 도착 | 🔴 지연 | 🟠 미확인")
-    st.caption("※ 예상 도착일은 입력된 일정 기준이며, 예상 입고일은 과거 출발→입고 평균 소요 기간을 통해 산출한 추정치입니다.")+    st.caption("※ 예상 도착일 —🟢 곧 도착 | 🔴 지연 | 🟠 미확인")