--- conflicted
+++ resolved
@@ -75,11 +75,7 @@
     """소비 예측 관련 설정"""
 
     # 추세 계산 기본 기간 (일)
-<<<<<<< HEAD
-    default_lookback_days: int = 28
-=======
     default_lookback_days: int = 14
->>>>>>> e4711e95
 
     # 추세 계산 최소 기간 (일)
     min_lookback_days: int = 7
