--- conflicted
+++ resolved
@@ -514,10 +514,6 @@
 
     _plot_timeline(
         timeline_actual,
-<<<<<<< HEAD
-=======
-        forecast_timeline=forecast_timeline,
->>>>>>> cd329c08
         start=start_ts,
         end=end_ts,
         show_production=show_prod,
@@ -567,7 +563,6 @@
             ),
             secondary_y=False,
         )
-<<<<<<< HEAD
 
         forecast_inventory = pd.DataFrame()
         forecast_sales = pd.DataFrame()
@@ -644,29 +639,6 @@
                             forecast_sales = forecast_sales[
                                 forecast_sales["date"] >= display_start
                             ]
-=======
-        forecast_inventory = pd.DataFrame()
-        if (
-            forecast_timeline is not None
-            and not forecast_timeline.empty
-            and amazon_candidates
-        ):
-            forecast_inventory = forecast_timeline.copy()
-            forecast_inventory["date"] = pd.to_datetime(
-                forecast_inventory["date"], errors="coerce"
-            ).dt.normalize()
-            forecast_inventory = forecast_inventory[~forecast_inventory["center"].isin(["In-Transit", "WIP"])]
-            forecast_inventory = forecast_inventory[
-                forecast_inventory["center"].isin({str(c) for c in amazon_candidates})
-            ]
-            if not forecast_inventory.empty:
-                forecast_inventory = (
-                    forecast_inventory.groupby("date", as_index=False)["stock_qty"].sum()
-                )
-                forecast_inventory = forecast_inventory[
-                    forecast_inventory["date"] >= pd.Timestamp.today().normalize()
-                ]
->>>>>>> cd329c08
 
         sales_fig.add_trace(
             go.Scatter(
@@ -690,7 +662,6 @@
                 ),
                 secondary_y=True,
             )
-<<<<<<< HEAD
         if not forecast_sales.empty:
             sales_fig.add_trace(
                 go.Bar(
@@ -704,8 +675,6 @@
                 ),
                 secondary_y=False,
             )
-=======
->>>>>>> cd329c08
         sales_fig.add_trace(
             go.Scatter(
                 x=sales_df["date"],
@@ -736,15 +705,10 @@
             tickformat=",.0f",
         )
         st.plotly_chart(sales_fig, use_container_width=True, config={"displaylogo": False})
-<<<<<<< HEAD
         if not forecast_inventory.empty or not forecast_sales.empty:
             st.caption(
                 "Amazon 재고 실데이터는 실선, 추세 예측치는 점선이며 예측 판매량은 패턴 막대로 표시됩니다."
             )
-=======
-        if not forecast_inventory.empty:
-            st.caption("Amazon 재고 실데이터는 실선, 추세 예측치는 점선으로 표시됩니다.")
->>>>>>> cd329c08
 
     window_start = start_ts
     window_end = end_ts
