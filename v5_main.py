"""Streamlit entry point for the SCM dashboard v5 pipeline."""

from __future__ import annotations

from dataclasses import dataclass
from typing import Optional, Tuple

import pandas as pd
import streamlit as st

from scm_dashboard_v4.config import CENTER_COL
from scm_dashboard_v4.inventory import pivot_inventory_cost_from_raw
from scm_dashboard_v4.loaders import load_from_excel, load_from_gsheet_api, load_snapshot_raw
from scm_dashboard_v4.processing import (
    load_wip_from_incoming,
    merge_wip_as_moves,
    normalize_moves,
    normalize_refined_snapshot,
)

from scm_dashboard_v5.core import build_timeline as build_core_timeline
from scm_dashboard_v5.forecast import apply_consumption_with_events
from scm_dashboard_v5.ui import (
    render_amazon_sales_vs_inventory,
    render_step_chart,
    render_sku_summary_cards,
)


@dataclass
class LoadedData:
    moves: pd.DataFrame
    snapshot: pd.DataFrame


def _load_from_excel_uploader() -> Optional[LoadedData]:
    """Return normalized data loaded from an uploaded Excel file."""

    file = st.file_uploader("엑셀 업로드 (.xlsx)", type=["xlsx"], key="v5_excel")
    if file is None:
        return None

    df_move, df_ref, df_incoming, _ = load_from_excel(file)
    moves = normalize_moves(df_move)
    snapshot = normalize_refined_snapshot(df_ref)

    try:
        wip_df = load_wip_from_incoming(df_incoming)
        moves = merge_wip_as_moves(moves, wip_df)
        if wip_df is not None and not wip_df.empty:
            st.success(f"WIP {len(wip_df)}건 반영 완료")
    except Exception as exc:  # pragma: no cover - streamlit feedback
        st.warning(f"WIP 불러오기 실패: {exc}")

    return LoadedData(moves=moves, snapshot=snapshot)


def _load_from_gsheet_button() -> Optional[LoadedData]:
    """Return normalized data retrieved from Google Sheets."""

    if not st.button("Google Sheets에서 데이터 로드", type="primary", key="v5_gsheet"):
        return None

    df_move, df_ref, df_incoming = load_from_gsheet_api()
    if df_move.empty or df_ref.empty:
        st.error("Google Sheets에서 데이터를 불러올 수 없습니다. 권한을 확인해주세요.")
        return None

    moves = normalize_moves(df_move)
    snapshot = normalize_refined_snapshot(df_ref)

    try:
        wip_df = load_wip_from_incoming(df_incoming)
        moves = merge_wip_as_moves(moves, wip_df)
        if wip_df is not None and not wip_df.empty:
            st.success(f"WIP {len(wip_df)}건 반영 완료")
    except Exception as exc:  # pragma: no cover - streamlit feedback
        st.warning(f"WIP 불러오기 실패: {exc}")

    return LoadedData(moves=moves, snapshot=snapshot)


def _ensure_data() -> Optional[LoadedData]:
    """Load data via the available tabs and persist it in the session state."""

    if "v5_data" in st.session_state:
        return st.session_state["v5_data"]

    tab_excel, tab_gsheet = st.tabs(["엑셀 업로드", "Google Sheets"])

    with tab_excel:
        data = _load_from_excel_uploader()
        if data is not None:
            st.session_state["_v5_source"] = "excel"
            st.session_state["v5_data"] = data
            return data

    with tab_gsheet:
        data = _load_from_gsheet_button()
        if data is not None:
            st.session_state["_v5_source"] = "gsheet"
            st.session_state["v5_data"] = data
            return data

    return None


def _center_and_sku_options(moves: pd.DataFrame, snapshot: pd.DataFrame) -> Tuple[list[str], list[str]]:
    """Derive selectable centers and SKUs from moves and snapshot frames."""

    move_centers = set(moves["from_center"].dropna().astype(str)) | set(
        moves["to_center"].dropna().astype(str)
    )
    snap_centers = set(snapshot["center"].dropna().astype(str))
    centers = sorted({c for c in move_centers | snap_centers if c and c.lower() != "nan"})

    skus = sorted(snapshot["resource_code"].dropna().astype(str).unique().tolist())
    if not skus:
        skus = sorted(moves["resource_code"].dropna().astype(str).unique().tolist())

    return centers, skus


<<<<<<< HEAD
=======
def _date_bounds(moves: pd.DataFrame, snapshot: pd.DataFrame) -> Tuple[pd.Timestamp, pd.Timestamp]:
    """Compute a sensible default date window based on available data."""

    dates = [
        snapshot["date"].min() if not snapshot.empty else None,
        snapshot["date"].max() if not snapshot.empty else None,
        moves.get("onboard_date").min() if "onboard_date" in moves.columns else None,
        moves.get("pred_inbound_date").min() if "pred_inbound_date" in moves.columns else None,
        moves.get("pred_inbound_date").max() if "pred_inbound_date" in moves.columns else None,
        moves.get("event_date").max() if "event_date" in moves.columns else None,
    ]
    dates = [pd.to_datetime(d).normalize() for d in dates if pd.notna(d)]
    if not dates:
        today = pd.Timestamp.today().normalize()
        return today - pd.Timedelta(days=30), today + pd.Timedelta(days=30)

    return min(dates), max(dates)


>>>>>>> eb70c3a3
def main() -> None:
    """Entrypoint for running the v5 dashboard in Streamlit."""

    st.set_page_config(page_title="SCM Dashboard v5", layout="wide")
    st.title("SCM Dashboard v5")
    st.caption("모듈화된 v5 파이프라인을 이용한 Streamlit 엔트리 포인트")

    data = _ensure_data()
    if data is None:
        st.info("데이터를 로드하면 차트와 테이블이 표시됩니다.")
        return

    snapshot_df = data.snapshot.copy()
    if "date" in snapshot_df.columns:
        snapshot_df["date"] = (
            pd.to_datetime(snapshot_df["date"], errors="coerce").dt.normalize()
        )
    elif "snapshot_date" in snapshot_df.columns:
        snapshot_df["date"] = (
            pd.to_datetime(snapshot_df["snapshot_date"], errors="coerce").dt.normalize()
        )
    else:
        snapshot_df["date"] = pd.NaT

    centers, skus = _center_and_sku_options(data.moves, snapshot_df)
    if not centers or not skus:
        st.warning("센터 또는 SKU 정보를 찾을 수 없습니다.")
        return

    today = pd.Timestamp.today().normalize()
    snap_dates = snapshot_df["date"].dropna()
    latest_dt = snap_dates.max() if not snap_dates.empty else pd.NaT
    latest_snapshot_dt = (
        None if pd.isna(latest_dt) else pd.to_datetime(latest_dt).normalize()
    )
    past_days = 42
    future_days = 60
    if snap_dates.empty:
        snap_min = today - pd.Timedelta(days=past_days)
        snap_max = today
    else:
        snap_min = snap_dates.min().normalize()
        snap_max = snap_dates.max().normalize()

    bound_min = max(today - pd.Timedelta(days=past_days), snap_min)
    bound_max = min(today + pd.Timedelta(days=future_days), snap_max + pd.Timedelta(days=60))
    if bound_min > bound_max:
        bound_min = bound_max

    def _clamp_range(range_value: Tuple[pd.Timestamp, pd.Timestamp]) -> Tuple[pd.Timestamp, pd.Timestamp]:
        start_val, end_val = range_value
        start_val = pd.Timestamp(start_val).normalize()
        end_val = pd.Timestamp(end_val).normalize()
        start_val = max(min(start_val, bound_max), bound_min)
        end_val = max(min(end_val, bound_max), bound_min)
        if end_val < start_val:
            end_val = start_val
        return (start_val, end_val)

    def _init_range() -> None:
        if "date_range" not in st.session_state:
            default_start = max(today - pd.Timedelta(days=20), bound_min)
            default_end = min(today + pd.Timedelta(days=20), bound_max)
            st.session_state.date_range = (default_start, default_end)
        else:
            st.session_state.date_range = _clamp_range(tuple(st.session_state.date_range))
        if "horizon_days" not in st.session_state:
            st.session_state.horizon_days = 20
        st.session_state.horizon_days = int(
            max(0, min(int(st.session_state.horizon_days), future_days))
        )

    def _apply_horizon_to_range() -> None:
        horizon = int(max(0, min(int(st.session_state.horizon_days), future_days)))
        st.session_state.horizon_days = horizon
        start_val = max(today - pd.Timedelta(days=horizon), bound_min)
        end_val = min(today + pd.Timedelta(days=horizon), bound_max)
        st.session_state.date_range = (start_val, end_val)

    _init_range()

    with st.sidebar:
        st.header("필터")
        st.caption(
            "기본값: 센터 태광KR·AMZUS / SKU BA00021·BA00022 / 기간 오늘±(−10일, +30일)."
            " 해당 항목이 없으면 전체 데이터를 기준으로 표시합니다."
        )
        preset_centers = ["태광KR", "AMZUS"]
        default_centers = [c for c in preset_centers if c in centers]
        if not default_centers:
            default_centers = centers
        selected_centers = st.multiselect("센터", centers, default=default_centers)
        preset_skus = ["BA00021", "BA00022"]
        default_skus = [s for s in preset_skus if s in skus]
        if not default_skus:
            default_skus = skus if len(skus) <= 10 else skus[:10]
        selected_skus = st.multiselect("SKU", skus, default=default_skus)
        st.subheader("기간 설정")
        st.number_input(
            "미래 전망 일수",
            min_value=0,
            max_value=future_days,
            step=1,
            key="horizon_days",
            on_change=_apply_horizon_to_range,
        )
        date_range_value = st.slider(
            "기간",
            min_value=bound_min.to_pydatetime(),
            max_value=bound_max.to_pydatetime(),
            value=tuple(
                d.to_pydatetime() for d in _clamp_range(st.session_state.date_range)
            ),
            format="YYYY-MM-DD",
        )
        start_ts = pd.Timestamp(date_range_value[0]).normalize()
        end_ts = pd.Timestamp(date_range_value[1]).normalize()
        st.session_state.date_range = (start_ts, end_ts)
        st.header("표시 옵션")
        show_prod = st.checkbox("생산중 표시", value=True)
        show_transit = st.checkbox("이동중 표시", value=True)
        st.caption("체크 해제 시 계단식 차트에서 해당 라인이 숨겨집니다.")
        use_cons_forecast = st.checkbox("추세 기반 재고 예측", value=True)
        lookback_days = int(
            st.number_input(
                "추세 계산 기간(일)",
                min_value=7,
                max_value=56,
                value=28,
                step=7,
            )
        )

        st.subheader("입고 반영 가정")
        lag_days = int(
            st.number_input(
                "입고 반영 리드타임(일) – inbound 미기록 시 arrival+N",
                min_value=0,
                max_value=21,
                value=7,
                step=1,
            )
        )

        with st.expander("프로모션 가중치(+%)", expanded=False):
            enable_event = st.checkbox("가중치 적용", value=False)
            ev_start = st.date_input("시작일")
            ev_end = st.date_input("종료일")
            ev_pct = st.number_input(
                "가중치(%)",
                min_value=-100.0,
                max_value=300.0,
                value=30.0,
                step=5.0,
            )

        if enable_event:
            events = [
                {
                    "start": pd.Timestamp(ev_start).strftime("%Y-%m-%d"),
                    "end": pd.Timestamp(ev_end).strftime("%Y-%m-%d"),
                    "uplift": float(ev_pct) / 100.0,
                }
            ]
        else:
            events = []

    if not selected_centers:
        st.warning("최소 한 개의 센터를 선택하세요.")
        return
    if not selected_skus:
        st.warning("최소 한 개의 SKU를 선택하세요.")
        return

<<<<<<< HEAD
    selected_centers = [str(center) for center in selected_centers if str(center).strip()]
    selected_skus = [str(sku) for sku in selected_skus if str(sku).strip()]

    st.subheader("요약 KPI")
    today_norm = pd.Timestamp.today().normalize()
    if latest_snapshot_dt is not None:
        proj_days_for_build = max(0, int((end_ts - latest_snapshot_dt).days))
    else:
        proj_days_for_build = max(0, int((end_ts - start_ts).days))
=======
    if isinstance(date_range, tuple):
        start_date, end_date = date_range
    else:
        start_date = date_range
        end_date = date_range

    start_ts = pd.Timestamp(start_date).normalize()
    end_ts = pd.Timestamp(end_date).normalize()
    if end_ts < start_ts:
        st.warning("종료일이 시작일보다 빠릅니다.")
        return

    selected_centers = [str(center) for center in selected_centers if str(center).strip()]
    selected_skus = [str(sku) for sku in selected_skus if str(sku).strip()]

    snapshot_df = data.snapshot.copy()
    if "date" in snapshot_df.columns:
        snapshot_df["date"] = pd.to_datetime(snapshot_df["date"], errors="coerce").dt.normalize()
        latest_dt = snapshot_df["date"].max()
    else:
        latest_dt = pd.NaT
    latest_snapshot_dt = None if pd.isna(latest_dt) else pd.to_datetime(latest_dt).normalize()

    st.subheader("요약 KPI")
    today_norm = pd.Timestamp.today().normalize()
>>>>>>> eb70c3a3
    render_sku_summary_cards(
        snapshot_df,
        data.moves,
        centers=selected_centers,
        skus=selected_skus,
        today=today_norm,
        latest_snapshot=latest_dt,
        lag_days=int(lag_days),
    )

    st.divider()

    timeline_actual = build_core_timeline(
        snapshot_df,
        data.moves,
        centers=selected_centers,
        skus=selected_skus,
        start=start_ts,
        end=end_ts,
        today=today_norm,
        lag_days=int(lag_days),
<<<<<<< HEAD
        horizon_days=int(proj_days_for_build),
=======
>>>>>>> eb70c3a3
    )

    if timeline_actual is None or timeline_actual.empty:
        st.info("선택한 조건에 해당하는 타임라인 데이터가 없습니다.")
        return

    timeline_for_chart = timeline_actual.copy()
    forecast_timeline: Optional[pd.DataFrame] = None
    if use_cons_forecast:
        cons_start = None
        if latest_snapshot_dt is not None:
            cons_start = (latest_snapshot_dt + pd.Timedelta(days=1)).normalize()
        timeline_for_chart = apply_consumption_with_events(
            timeline_for_chart,
            snapshot_df,
            centers=selected_centers,
            skus=selected_skus,
            start=start_ts,
            end=end_ts,
            lookback_days=lookback_days,
            events=events,
            cons_start=cons_start,
        )
        forecast_timeline = timeline_for_chart

    render_step_chart(
        timeline_for_chart,
        start=start_ts,
        end=end_ts,
        centers=selected_centers,
        skus=selected_skus,
        show_production=show_prod,
        show_in_transit=show_transit,
        today=today_norm,
    )
    # -------------------- Amazon US sales vs. inventory --------------------
    amazon_candidates = [
        center
        for center in selected_centers
        if str(center).strip()
        and (
            "amazon" in str(center).lower()
            or str(center).upper().startswith("AMZ")
        )
    ]

    st.divider()
    st.subheader("Amazon US 일별 판매 vs. 재고")

    toggle_cols = st.columns(3)
    with toggle_cols[0]:
        show_amazon_ma7 = st.checkbox(
            "판매 7일 이동평균",
            value=True,
            key="amazon_show_ma7",
<<<<<<< HEAD
        )
    with toggle_cols[1]:
        show_amazon_inbound = st.checkbox(
            "입고 표시",
            value=True,
            key="amazon_show_inbound",
        )
    with toggle_cols[2]:
        show_amazon_forecast = st.checkbox(
            "재고 예측 표시",
            value=forecast_timeline is not None,
            key="amazon_show_forecast",
            disabled=forecast_timeline is None,
            help="사이드바에서 '추세 기반 재고 예측'을 켜면 사용할 수 있습니다.",
        )
=======
        )
    with toggle_cols[1]:
        show_amazon_inbound = st.checkbox(
            "입고 표시",
            value=True,
            key="amazon_show_inbound",
        )
    with toggle_cols[2]:
        show_amazon_forecast = st.checkbox(
            "재고 예측 표시",
            value=forecast_timeline is not None,
            key="amazon_show_forecast",
            disabled=forecast_timeline is None,
            help="사이드바에서 '추세 기반 재고 예측'을 켜면 사용할 수 있습니다.",
        )
>>>>>>> eb70c3a3

    if forecast_timeline is None:
        show_amazon_forecast = False

    render_amazon_sales_vs_inventory(
        timeline_actual,
        centers=amazon_candidates,
        skus=selected_skus,
        start=start_ts,
        end=end_ts,
        latest_snapshot=latest_snapshot_dt,
        forecast_timeline=forecast_timeline,
        moves=data.moves,
        show_ma7=show_amazon_ma7,
        show_inbound=show_amazon_inbound,
        show_forecast=show_amazon_forecast,
        caption="판매 막대는 좌측 축, 재고 선은 우측 축 기준입니다.",
    )

    window_start = start_ts
    window_end = end_ts
    today = pd.Timestamp.today().normalize()

    moves_view = data.moves.copy()
    for col in [
        "carrier_mode",
        "to_center",
        "resource_code",
        "inbound_date",
        "arrival_date",
        "onboard_date",
        "event_date",
        "lot",
    ]:
        if col not in moves_view.columns:
            if "date" in col:
                moves_view[col] = pd.Series(pd.NaT, index=moves_view.index, dtype="datetime64[ns]")
            else:
                moves_view[col] = pd.Series("", index=moves_view.index, dtype="object")

    if not moves_view.empty:
        pred_inbound = pd.Series(pd.NaT, index=moves_view.index, dtype="datetime64[ns]")

        if "inbound_date" in moves_view.columns:
            mask_inbound = moves_view["inbound_date"].notna()
            pred_inbound.loc[mask_inbound] = moves_view.loc[mask_inbound, "inbound_date"]
        else:
            mask_inbound = pd.Series(False, index=moves_view.index)

        arrival_series = moves_view.get("arrival_date")
        if arrival_series is not None:
            mask_arrival = (~mask_inbound) & arrival_series.notna()
        else:
            mask_arrival = pd.Series(False, index=moves_view.index)

        if mask_arrival.any():
            past_arr = mask_arrival & (arrival_series <= today)
            if past_arr.any():
                pred_inbound.loc[past_arr] = moves_view.loc[past_arr, "arrival_date"] + pd.Timedelta(
                    days=int(lag_days)
                )
            fut_arr = mask_arrival & (arrival_series > today)
            if fut_arr.any():
                pred_inbound.loc[fut_arr] = moves_view.loc[fut_arr, "arrival_date"]

        moves_view["pred_inbound_date"] = pred_inbound
    else:
        moves_view["pred_inbound_date"] = pd.Series(
            pd.NaT, index=moves_view.index, dtype="datetime64[ns]"
        )

    arr_transport = moves_view[
        (moves_view["carrier_mode"] != "WIP")
        & (moves_view["to_center"].isin(selected_centers))
        & (moves_view["resource_code"].isin(selected_skus))
        & (moves_view["inbound_date"].isna())
    ].copy()

    arr_transport["display_date"] = arr_transport["arrival_date"].fillna(
        arr_transport["onboard_date"]
    )
    arr_transport = arr_transport[arr_transport["display_date"].notna()]
    arr_transport = arr_transport[
        (arr_transport["display_date"] >= window_start)
        & (arr_transport["display_date"] <= window_end)
    ]

    arr_wip = pd.DataFrame()
    if "태광KR" in selected_centers:
        arr_wip = moves_view[
            (moves_view["carrier_mode"] == "WIP")
            & (moves_view["to_center"] == "태광KR")
            & (moves_view["resource_code"].isin(selected_skus))
            & (moves_view["event_date"].notna())
            & (moves_view["event_date"] >= window_start)
            & (moves_view["event_date"] <= window_end)
        ].copy()
        arr_wip["display_date"] = arr_wip["event_date"]

    resource_name_map: dict[str, str] = {}
    if "resource_name" in snapshot_df.columns:
        name_rows = snapshot_df.loc[snapshot_df["resource_name"].notna(), [
            "resource_code",
            "resource_name",
        ]].copy()
        name_rows["resource_code"] = name_rows["resource_code"].astype(str)
        name_rows["resource_name"] = name_rows["resource_name"].astype(str).str.strip()
        name_rows = name_rows[name_rows["resource_name"] != ""]
        if not name_rows.empty:
            resource_name_map = (
                name_rows.drop_duplicates("resource_code").set_index("resource_code")["resource_name"].to_dict()
            )

    confirmed_inbound = arr_transport.copy()
    if resource_name_map and not confirmed_inbound.empty:
        confirmed_inbound["resource_name"] = confirmed_inbound["resource_code"].map(resource_name_map).fillna("")

    st.markdown("#### ✅ 확정 입고 (Upcoming Inbound)")
    if confirmed_inbound.empty:
        st.caption("선택한 조건에서 예정된 운송 입고가 없습니다. (오늘 이후 / 선택 기간)")
    else:
        confirmed_inbound["days_to_arrival"] = (
            confirmed_inbound["display_date"].dt.normalize() - today
        ).dt.days
        confirmed_inbound["days_to_inbound"] = (
            confirmed_inbound["pred_inbound_date"].dt.normalize() - today
        ).dt.days
        confirmed_inbound = confirmed_inbound.sort_values(
            ["display_date", "to_center", "resource_code", "qty_ea"],
            ascending=[True, True, True, False],
        )
        inbound_cols = [
            "display_date",
            "days_to_arrival",
            "to_center",
            "resource_code",
            "resource_name",
            "qty_ea",
            "carrier_mode",
            "onboard_date",
            "pred_inbound_date",
            "days_to_inbound",
            "lot",
        ]
        inbound_cols = [c for c in inbound_cols if c in confirmed_inbound.columns]
        st.dataframe(
            confirmed_inbound[inbound_cols].head(1000),
            use_container_width=True,
            height=300,
        )
        st.caption("※ pred_inbound_date: 예상 입고일 (도착일 + 리드타임), days_to_inbound: 예상 입고까지 남은 일수")

    st.markdown("#### 🛠 생산중 (WIP) 진행 현황")
    if not arr_wip.empty:
        if resource_name_map:
            arr_wip["resource_name"] = arr_wip["resource_code"].map(resource_name_map).fillna("")
        arr_wip = arr_wip.sort_values(
            ["display_date", "resource_code", "qty_ea"], ascending=[True, True, False]
        )
        arr_wip["days_to_completion"] = (
            arr_wip["display_date"].dt.normalize() - today
        ).dt.days
        wip_cols = [
            "display_date",
            "days_to_completion",
            "resource_code",
            "resource_name",
            "qty_ea",
            "pred_inbound_date",
            "lot",
        ]
        wip_cols = [c for c in wip_cols if c in arr_wip.columns]
        st.dataframe(arr_wip[wip_cols].head(1000), use_container_width=True, height=260)
    else:
        st.caption("생산중(WIP) 데이터가 없습니다.")

    if snapshot_df.empty or "date" not in snapshot_df.columns:
        st.info("스냅샷 데이터가 없습니다.")
        return

    if pd.isna(latest_dt):
        st.info("스냅샷 데이터의 날짜 정보를 확인할 수 없습니다.")
        return

    latest_dt_str = latest_dt.strftime("%Y-%m-%d")
    st.subheader(f"선택 센터 현재 재고 (스냅샷 {latest_dt_str} / 전체 SKU)")

    current_snapshot = snapshot_df[
        (snapshot_df["date"] == latest_dt) & (snapshot_df["center"].isin(selected_centers))
    ].copy()

    pivot = (
        current_snapshot.groupby(["resource_code", "center"], as_index=False)["stock_qty"].sum()
        .pivot(index="resource_code", columns="center", values="stock_qty")
        .fillna(0)
    )

    for center in selected_centers:
        if center not in pivot.columns:
            pivot[center] = 0
    if pivot.empty:
        pivot = pivot.reindex(columns=selected_centers)
    pivot = pivot.reindex(columns=selected_centers, fill_value=0)
    pivot = pivot.astype(int)
    pivot["총합"] = pivot.sum(axis=1)

    col_filter, col_sort = st.columns([2, 1])
    with col_filter:
        sku_query = st.text_input(
            "SKU 필터 — 품목번호 검색 시 해당 SKU의 센터별 제조번호(LOT) 확인",
            "",
            key="v5_sku_filter_text",
        )
    with col_sort:
        sort_candidates = ["총합"] + selected_centers
        sort_by = st.selectbox("정렬 기준", sort_candidates, index=0)

    col_zero, col_cost = st.columns(2)
    with col_zero:
        hide_zero = st.checkbox("총합=0 숨기기", value=True)
    with col_cost:
        show_cost = st.checkbox("재고자산(제조원가) 표시", value=False)

    view = pivot.copy()
    if sku_query.strip():
        view = view[view.index.astype(str).str.contains(sku_query.strip(), case=False, regex=False)]
    if hide_zero and "총합" in view.columns:
        view = view[view["총합"] > 0]
    if sort_by in view.columns:
        view = view.sort_values(by=sort_by, ascending=False)

    display_df = view.reset_index().rename(columns={"resource_code": "SKU"})
    if resource_name_map:
        display_df.insert(1, "품명", display_df["SKU"].map(resource_name_map).fillna(""))

    if show_cost:
        snap_raw_df = load_snapshot_raw()
        cost_pivot = pivot_inventory_cost_from_raw(snap_raw_df, latest_dt, selected_centers)
        if cost_pivot.empty:
            st.warning(
                "재고자산 계산을 위한 'snapshot_raw' 데이터를 불러올 수 없어 수량만 표시합니다. (엑셀에 'snapshot_raw' 시트가 있으면 자동 사용됩니다)"
            )
            merged_df = display_df
            cost_columns = []
        else:
            merged_df = display_df.merge(
                cost_pivot.rename(columns={"resource_code": "SKU"}),
                on="SKU",
                how="left",
            )
            cost_columns = [c for c in merged_df.columns if c.endswith("_재고자산")]
            if "총 재고자산" in merged_df.columns:
                cost_columns.append("총 재고자산")
            if cost_columns:
                merged_df[cost_columns] = merged_df[cost_columns].fillna(0).astype(int)
                for col in cost_columns:
                    merged_df[col] = merged_df[col].apply(
                        lambda x: f"{x:,}원" if isinstance(x, (int, float)) else x
                    )
        quantity_columns = [
            c
            for c in merged_df.columns
            if c not in {"SKU", "품명", "총합", *cost_columns}
        ]
        ordered_columns = ["SKU"]
        if "품명" in merged_df.columns:
            ordered_columns.append("품명")
        ordered_columns.extend([c for c in quantity_columns if not c.endswith("_재고자산")])
        if "총합" in merged_df.columns:
            ordered_columns.append("총합")
        ordered_columns.extend(cost_columns)
        show_df = merged_df[ordered_columns]
    else:
        show_df = display_df
        cost_columns = []

    qty_columns = [
        c
        for c in show_df.columns
        if c not in {"SKU", "품명"}
        and not c.endswith("_재고자산")
        and c != "총 재고자산"
    ]
    for column in qty_columns:
        show_df[column] = show_df[column].apply(
            lambda x: f"{int(x):,}" if pd.notna(x) and isinstance(x, (int, float)) else x
        )

    st.dataframe(show_df, use_container_width=True, height=380)

    csv_bytes = show_df.to_csv(index=False).encode("utf-8-sig")
    st.download_button(
        "현재 표 CSV 다운로드",
        data=csv_bytes,
        file_name=f"centers_{'-'.join(selected_centers)}_snapshot_{latest_dt_str}.csv",
        mime="text/csv",
    )

    st.caption(
        "※ 이 표는 **선택된 센터 전체 SKU**의 최신 스냅샷 재고입니다. 상단 'SKU 선택'과 무관하게 모든 SKU가 포함됩니다."
    )

    filtered_df = (
        show_df if "SKU" in show_df.columns else view.reset_index().rename(columns={"resource_code": "SKU"})
    )
    visible_skus = filtered_df.get("SKU", pd.Series(dtype=str)).dropna().astype(str).unique().tolist()

    if len(visible_skus) == 1:
        lot_sku = visible_skus[0]
        snap_raw_df = load_snapshot_raw()
        if snap_raw_df is None or snap_raw_df.empty:
            st.markdown(
                f"### 로트 상세 (스냅샷 {latest_dt_str} / **{', '.join(selected_centers)}** / **{lot_sku}**)"
            )
            st.caption("해당 조건의 로트 상세가 없습니다. (snapshot_raw 없음)")
        else:
            raw_df = snap_raw_df.copy()
            cols_map = {str(col).strip().lower(): col for col in raw_df.columns}
            col_date = cols_map.get("snapshot_date") or cols_map.get("date")
            col_sku = (
                cols_map.get("resource_code")
                or cols_map.get("sku")
                or cols_map.get("상품코드")
            )
            col_lot = cols_map.get("lot")
            used_centers = [ct for ct in selected_centers if CENTER_COL.get(ct) in raw_df.columns]
            if not all([col_date, col_sku, col_lot]) or not used_centers:
                st.markdown(
                    f"### 로트 상세 (스냅샷 {latest_dt_str} / **{', '.join(selected_centers)}** / **{lot_sku}**)"
                )
                st.caption("해당 조건의 로트 상세가 없습니다.")
            else:
                raw_df[col_date] = pd.to_datetime(raw_df[col_date], errors="coerce").dt.normalize()
                lot_subset = raw_df[
                    (raw_df[col_date] == latest_dt) & (raw_df[col_sku].astype(str) == str(lot_sku))
                ].copy()
                if lot_subset.empty:
                    st.markdown(
                        f"### 로트 상세 (스냅샷 {latest_dt_str} / **{', '.join(selected_centers)}** / **{lot_sku}**)"
                    )
                    st.caption("해당 조건의 로트 상세가 없습니다.")
                else:
                    for center in used_centers:
                        src_col = CENTER_COL.get(center)
                        lot_subset[src_col] = (
                            pd.to_numeric(lot_subset[src_col], errors="coerce").fillna(0).clip(lower=0)
                        )
                    lot_table = pd.DataFrame({"lot": lot_subset[col_lot].astype(str).fillna("(no lot)")})
                    for center in used_centers:
                        src_col = CENTER_COL.get(center)
                        lot_table[center] = lot_subset.groupby(col_lot)[src_col].transform("sum")
                    lot_table = lot_table.drop_duplicates()
                    lot_table["합계"] = lot_table[used_centers].sum(axis=1)
                    lot_table = lot_table[lot_table["합계"] > 0]
                    st.markdown(
                        f"### 로트 상세 (스냅샷 {latest_dt_str} / **{', '.join(selected_centers)}** / **{lot_sku}**)"
                    )
                    if lot_table.empty:
                        st.caption("해당 조건의 로트 상세가 없습니다.")
                    else:
                        st.dataframe(
                            lot_table[["lot"] + used_centers + ["합계"]]
                            .sort_values("합계", ascending=False)
                            .reset_index(drop=True),
                            use_container_width=True,
                            height=320,
                        )


if __name__ == "__main__":
    main()<|MERGE_RESOLUTION|>--- conflicted
+++ resolved
@@ -121,8 +121,6 @@
     return centers, skus
 
 
-<<<<<<< HEAD
-=======
 def _date_bounds(moves: pd.DataFrame, snapshot: pd.DataFrame) -> Tuple[pd.Timestamp, pd.Timestamp]:
     """Compute a sensible default date window based on available data."""
 
@@ -142,7 +140,6 @@
     return min(dates), max(dates)
 
 
->>>>>>> eb70c3a3
 def main() -> None:
     """Entrypoint for running the v5 dashboard in Streamlit."""
 
@@ -317,7 +314,6 @@
         st.warning("최소 한 개의 SKU를 선택하세요.")
         return
 
-<<<<<<< HEAD
     selected_centers = [str(center) for center in selected_centers if str(center).strip()]
     selected_skus = [str(sku) for sku in selected_skus if str(sku).strip()]
 
@@ -327,33 +323,6 @@
         proj_days_for_build = max(0, int((end_ts - latest_snapshot_dt).days))
     else:
         proj_days_for_build = max(0, int((end_ts - start_ts).days))
-=======
-    if isinstance(date_range, tuple):
-        start_date, end_date = date_range
-    else:
-        start_date = date_range
-        end_date = date_range
-
-    start_ts = pd.Timestamp(start_date).normalize()
-    end_ts = pd.Timestamp(end_date).normalize()
-    if end_ts < start_ts:
-        st.warning("종료일이 시작일보다 빠릅니다.")
-        return
-
-    selected_centers = [str(center) for center in selected_centers if str(center).strip()]
-    selected_skus = [str(sku) for sku in selected_skus if str(sku).strip()]
-
-    snapshot_df = data.snapshot.copy()
-    if "date" in snapshot_df.columns:
-        snapshot_df["date"] = pd.to_datetime(snapshot_df["date"], errors="coerce").dt.normalize()
-        latest_dt = snapshot_df["date"].max()
-    else:
-        latest_dt = pd.NaT
-    latest_snapshot_dt = None if pd.isna(latest_dt) else pd.to_datetime(latest_dt).normalize()
-
-    st.subheader("요약 KPI")
-    today_norm = pd.Timestamp.today().normalize()
->>>>>>> eb70c3a3
     render_sku_summary_cards(
         snapshot_df,
         data.moves,
@@ -375,10 +344,7 @@
         end=end_ts,
         today=today_norm,
         lag_days=int(lag_days),
-<<<<<<< HEAD
         horizon_days=int(proj_days_for_build),
-=======
->>>>>>> eb70c3a3
     )
 
     if timeline_actual is None or timeline_actual.empty:
@@ -434,7 +400,6 @@
             "판매 7일 이동평균",
             value=True,
             key="amazon_show_ma7",
-<<<<<<< HEAD
         )
     with toggle_cols[1]:
         show_amazon_inbound = st.checkbox(
@@ -450,23 +415,6 @@
             disabled=forecast_timeline is None,
             help="사이드바에서 '추세 기반 재고 예측'을 켜면 사용할 수 있습니다.",
         )
-=======
-        )
-    with toggle_cols[1]:
-        show_amazon_inbound = st.checkbox(
-            "입고 표시",
-            value=True,
-            key="amazon_show_inbound",
-        )
-    with toggle_cols[2]:
-        show_amazon_forecast = st.checkbox(
-            "재고 예측 표시",
-            value=forecast_timeline is not None,
-            key="amazon_show_forecast",
-            disabled=forecast_timeline is None,
-            help="사이드바에서 '추세 기반 재고 예측'을 켜면 사용할 수 있습니다.",
-        )
->>>>>>> eb70c3a3
 
     if forecast_timeline is None:
         show_amazon_forecast = False
