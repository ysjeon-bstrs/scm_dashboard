--- conflicted
+++ resolved
@@ -610,13 +610,8 @@
     ]
     metrics_html = _build_grid(
         metric_cards,
-<<<<<<< HEAD
         extra_class="kpi-grid--compact kpi-grid--center-metrics",
         min_width=140,
-=======
-        extra_class="kpi-grid--compact",
-        columns=len(metric_cards),
->>>>>>> b20fb9bf
     )
     return (
         '<div class="kpi-center-card">'
@@ -1019,15 +1014,6 @@
 
     global_latest_snapshot = snapshot_view["date"].max()
     if pd.isna(global_latest_snapshot):
-<<<<<<< HEAD
-        st.caption("최신 스냅샷 일자를 확인할 수 없어 KPI를 계산할 수 없습니다.")
-        return pd.DataFrame()
-    global_latest_snapshot_dt = pd.to_datetime(global_latest_snapshot).normalize()
-
-    selected_latest_snapshot = filtered_snapshot["date"].max()
-    if pd.isna(selected_latest_snapshot):
-=======
->>>>>>> b20fb9bf
         st.caption("최신 스냅샷 일자를 확인할 수 없어 KPI를 계산할 수 없습니다.")
         return pd.DataFrame()
     global_latest_snapshot_dt = pd.to_datetime(global_latest_snapshot).normalize()
@@ -1256,11 +1242,7 @@
         summary_html = _build_grid(
             summary_cards,
             extra_class="kpi-grid--summary",
-<<<<<<< HEAD
             min_width=220,
-=======
-            columns=len(summary_cards),
->>>>>>> b20fb9bf
         )
 
         center_cards: list[str] = []
