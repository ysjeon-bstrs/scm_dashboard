# scm_dashboard_v5/ui/charts.py
from __future__ import annotations

from typing import Dict, Iterable, List, Optional, Sequence
import numpy as np
import pandas as pd
import plotly.graph_objects as go
import streamlit as st

# ---------------- Palette (SKU -> Color) ----------------
# 계단식 차트와 최대한 비슷한 톤(20+색)
_PALETTE = [
    "#4E79A7","#F28E2B","#E15759","#76B7B2","#59A14F",
    "#EDC948","#B07AA1","#FF9DA7","#9C755F","#BAB0AC",
    "#1F77B4","#FF7F0E","#2CA02C","#D62728","#9467BD",
    "#8C564B","#E377C2","#7F7F7F","#BCBD22","#17BECF",
]

def _sku_colors(skus: Sequence[str], base: Optional[Dict[str, str]] = None) -> Dict[str, str]:
    """SKU 별 고정 색상 매핑을 만든다. (기존 매핑을 넘기면 그대로 존중)"""
    cmap = {} if base is None else dict(base)
    i = 0
    for s in skus:
        if s not in cmap:
            cmap[s] = _PALETTE[i % len(_PALETTE)]
            i += 1
    return cmap

def _pick_amazon_centers(all_centers: Iterable[str]) -> List[str]:
    """선택 센터 중 Amazon 계열만 추출 (없으면 자동 감지에 사용)"""
    out = []
    for c in all_centers:
        if not c:
            continue
        c_up = str(c).upper()
        if c_up.startswith("AMZ") or "AMAZON" in c_up:
            out.append(str(c))
    return out

# ---------------- Core helpers ----------------
def _coerce_cols(df: pd.DataFrame) -> Dict[str, str]:
    cols = {c.lower(): c for c in df.columns}
    date_col   = cols.get("snapshot_date") or cols.get("date")
    center_col = cols.get("center")
    sku_col    = cols.get("resource_code") or cols.get("sku")
    qty_col    = cols.get("stock_qty") or cols.get("qty") or cols.get("quantity")
    return {"date": date_col, "center": center_col, "sku": sku_col, "qty": qty_col}

def _sales_from_snapshot(
    snap_long: pd.DataFrame,
    centers: List[str],
    skus: List[str],
    start: pd.Timestamp,
    end: pd.Timestamp,
) -> pd.DataFrame:
    """
    스냅샷의 일간 차분으로 '판매(실측)'만 계산.
    - 증가분(+)은 입고로 보고 판매에서 제외
    - 감소분(-)만 판매로 본다
    반환: index=date, columns=sku, 값=EA/Day
    """
    c = _coerce_cols(snap_long)
    s = snap_long.rename(
        columns={c["date"]: "date", c["center"]: "center", c["sku"]: "resource_code", c["qty"]: "stock_qty"}
    )[["date", "center", "resource_code", "stock_qty"]].copy()

    s["date"] = pd.to_datetime(s["date"], errors="coerce").dt.normalize()
    s = s[s["center"].astype(str).isin(centers) & s["resource_code"].astype(str).isin(skus)]
    if s.empty:
        idx = pd.date_range(start, end, freq="D")
        return pd.DataFrame(0, index=idx, columns=skus)

    pv = (s.groupby(["date", "resource_code"])["stock_qty"].sum()
            .unstack("resource_code")
            .reindex(columns=skus, fill_value=0)
            .sort_index())
    pv = pv.asfreq("D").ffill()  # D 간격 보정
    d  = pv.diff().fillna(0)
    sales = (-d).clip(lower=0)  # 감소분만 판매
    sales = sales.loc[(sales.index >= start) & (sales.index <= end)]
    return sales

def _inventory_matrix(
    snap_long: pd.DataFrame,
    centers: List[str],
    skus: List[str],
    start: pd.Timestamp,
    end: pd.Timestamp,
) -> pd.DataFrame:
    """선택 센터×SKU의 재고(실측) 시계열 매트릭스. index=date, columns=sku"""
    c = _coerce_cols(snap_long)
    s = snap_long.rename(
        columns={c["date"]: "date", c["center"]: "center", c["sku"]: "resource_code", c["qty"]: "stock_qty"}
    )[["date", "center", "resource_code", "stock_qty"]].copy()

    s["date"] = pd.to_datetime(s["date"], errors="coerce").dt.normalize()
    s = s[s["center"].astype(str).isin(centers) & s["resource_code"].astype(str).isin(skus)]
    if s.empty:
        idx = pd.date_range(start, end, freq="D")
        return pd.DataFrame(0, index=idx, columns=skus)

    pv = (s.groupby(["date", "resource_code"])["stock_qty"].sum()
            .unstack("resource_code")
            .reindex(columns=skus, fill_value=0)
            .sort_index())
    pv = pv.asfreq("D").ffill()
    pv = pv.loc[(pv.index >= start) & (pv.index <= end)]
    return pv

# ---------------- Public renderer ----------------
def render_amazon_panel(
    snap_long: pd.DataFrame,
    centers: Sequence[str],
    skus: Sequence[str],
    start: pd.Timestamp,
    end: pd.Timestamp,
    today: pd.Timestamp,
    *,
    color_map: Optional[Dict[str, str]] = None,
    show_ma7: bool = True,
) -> None:
    """
    Amazon US 일별 판매(누적 막대) vs. 재고(라인) 패널.
    - 판매(실측): 스냅샷 감소분만 사용
    - 판매(예측): 최근 7일(옵션) 평균을 오늘 다음 날부터 적용 (막대 색상 동일)
    - 재고(실측): 실선, 재고(예측): 오늘 이후 점선
    - SKU별 색상 고정, 계단형 라인(hv), 오늘 세로 기준선 추가
    """
    skus = [str(s) for s in skus]
    if not skus:
        st.info("선택된 SKU가 없습니다.")
        return

    amz_centers = _pick_amazon_centers(centers)
    if not amz_centers:
        # 그래도 AMZ 관련 센터가 스냅샷에 있다면 자동 감지
        amz_centers = _pick_amazon_centers(snap_long.get("center", pd.Series()).dropna().unique())

    if not amz_centers:
        st.info("Amazon/AMZ 계열 센터가 보이지 않습니다.")
        return

    # 색상 고정
    cmap = _sku_colors(skus, base=color_map)

    # 판매(실측) 및 7일 평균
    sales = _sales_from_snapshot(snap_long, amz_centers, skus, start, end)
    ma7   = sales.rolling(7, min_periods=1).mean() if show_ma7 else None

    # 재고(실측)
    inv = _inventory_matrix(snap_long, amz_centers, skus, start, end)

    # 재고 예측(오늘 이후): MA7로 일일 차감하여 선형으로 감소
    future_idx = pd.date_range(today + pd.Timedelta(days=1), end, freq="D")
    inv_future = None
    if len(future_idx) > 0:
        start_vector = inv.loc[inv.index <= today].iloc[[-1]].copy() if (inv.index <= today).any() else pd.DataFrame([np.zeros(len(skus))], columns=skus)
        if ma7 is None or ma7.empty:
            daily = pd.DataFrame(0, index=future_idx, columns=skus)
        else:
            daily = ma7.reindex(future_idx).fillna(method="ffill").fillna(0)
        # 누적 차감
        cur = start_vector.iloc[0].astype(float).values
        vals = []
        for d in future_idx:
            cur = np.maximum(0.0, cur - daily.loc[d].reindex(skus, fill_value=0).values)
            vals.append(cur.copy())
        inv_future = pd.DataFrame(vals, index=future_idx, columns=skus)

    # ---------- Figure ----------
    fig = go.Figure()

    # (1) 판매: SKU별로 누적(bar)
    past_sales = sales.loc[sales.index <= today]
    # 실측 막대
    for sku in skus:
        if sku not in past_sales.columns:
            continue
        fig.add_bar(
            name=f"{sku} 판매",
            x=past_sales.index,
            y=past_sales[sku],
            marker_color=cmap[sku],
            opacity=0.95,
            hovertemplate="날짜 %{x|%Y-%m-%d}<br>%{fullData.name}: %{y:,} EA<extra></extra>",
            yaxis="y",
        )
    # 예측 막대(색상 동일, 투명도만 낮춤)
    if len(future_idx) > 0:
        if ma7 is None:
            future_sales = pd.DataFrame(0, index=future_idx, columns=skus)
        else:
            future_sales = ma7.reindex(future_idx).fillna(method="ffill").fillna(0)
        for sku in skus:
            fig.add_bar(
                name=f"{sku} 판매(예측)",
                x=future_sales.index,
                y=future_sales[sku],
                marker_color=cmap[sku],
                opacity=0.25,     # 같은 색, 낮은 불투명도
                hovertemplate="날짜 %{x|%Y-%m-%d}<br>%{fullData.name}: %{y:,} EA<extra></extra>",
                yaxis="y",
            )

    # (2) 재고: SKU별 선(실선), 오늘 이후는 점선
    inv_past = inv.loc[inv.index <= today]
    for sku in skus:
        if sku in inv_past.columns:
            fig.add_trace(
                go.Scatter(
                    x=inv_past.index,
                    y=inv_past[sku],
                    name=f"{sku} 재고(실측)",
                    mode="lines",
                    line=dict(color=cmap[sku], width=2, shape="hv"),
                    yaxis="y2",
                    hovertemplate="날짜 %{x|%Y-%m-%d}<br>%{fullData.name}: %{y:,} EA<extra></extra>",
                )
            )
    if inv_future is not None and not inv_future.empty:
        for sku in skus:
            if sku in inv_future.columns:
                fig.add_trace(
                    go.Scatter(
                        x=inv_future.index,
                        y=inv_future[sku],
                        name=f"{sku} 재고(예측)",
                        mode="lines",
                        line=dict(color=cmap[sku], width=2, dash="dash", shape="hv"),
                        yaxis="y2",
                        hovertemplate="날짜 %{x|%Y-%m-%d}<br>%{fullData.name}: %{y:,} EA<extra></extra>",
                    )
                )

    # (3) 오늘 기준선
    fig.add_vline(x=today, line_color="red", line_dash="dot", line_width=2)

    # 레이아웃 (제목 겹침 제거용 여백 포함)
    fig.update_layout(
        barmode="stack",
        margin=dict(l=16, r=16, t=40, b=40),
        hovermode="x unified",
        legend=dict(orientation="h", yanchor="bottom", y=1.02, xanchor="left", x=0),
        xaxis=dict(title="Date"),
        yaxis=dict(title="판매량 (EA/Day)"),
        yaxis2=dict(title="재고 (EA)", overlaying="y", side="right"),
    )

    # 안내문(상단 설명을 그림 안에 넣지 않아 제목 겹침 방지)
    st.plotly_chart(fig, use_container_width=True, config={"displaylogo": False})

# --- STEP CHART (v5_main이 호출하는 공개 API) ---------------------------------
import numpy as np
import pandas as pd
import plotly.express as px
import plotly.graph_objects as go

# 충분히 긴 팔레트 (SKU별 고정색)
_PALETTE = [
    "#4E79A7","#F28E2B","#E15759","#76B7B2","#59A14F",
    "#EDC948","#B07AA1","#FF9DA7","#9C755F","#BAB0AC",
    "#1F77B4","#FF7F0E","#2CA02C","#D62728","#9467BD",
    "#8C564B","#E377C2","#7F7F7F","#BCBD22","#17BECF",
    "#8DD3C7","#FFFFB3","#BEBADA","#FB8072","#80B1D3",
    "#FDB462","#B3DE69","#FCCDE5","#D9D9D9","#BC80BD",
    "#CCEBC5","#FFED6F"
]

def _sku_color_map(labels: list[str]) -> dict[str, str]:
    """'SKU @ Center' 라벨들에서 SKU만 뽑아 SKU별 색을 고정 매핑."""
    m, i = {}, 0
    for lb in labels:
        sku = lb.split(" @ ", 1)[0] if " @ " in lb else lb
        if sku not in m:
            m[sku] = _PALETTE[i % len(_PALETTE)]
            i += 1
    return m

def render_step_chart(
    timeline: pd.DataFrame,
    *,
    centers: list[str] | None = None,
    skus: list[str] | None = None,
    start: pd.Timestamp,
    end: pd.Timestamp,
    today: pd.Timestamp | None = None,
    horizon_days: int = 0,
    show_in_transit: bool = True,
    show_wip: bool = True,
    title: str = "선택한 SKU × 센터(및 In‑Transit/WIP) 계단식 재고 흐름",
    **_
) -> None:
    """
    v5_main에서 그대로 호출하는 공개 API.
    timeline: columns=[date, center, resource_code, stock_qty] (apply_consumption_with_events 반영 가능)
    """
    if timeline is None or timeline.empty:
        import streamlit as st
        st.info("타임라인 데이터가 없습니다.")
        return

    df = timeline.copy()
    df["date"] = pd.to_datetime(df["date"]).dt.normalize()

    # 기간 슬라이스
    df = df[(df["date"] >= pd.to_datetime(start).normalize()) &
            (df["date"] <= pd.to_datetime(end).normalize())]

    # In‑Transit / WIP 노출 옵션
    if not show_in_transit:
        df = df[df["center"] != "In-Transit"]
    if not show_wip:
        df = df[df["center"] != "WIP"]

    if centers:
        df = df[df["center"].astype(str).isin(centers)]
    if skus:
        df = df[df["resource_code"].astype(str).isin(skus)]

    if df.empty:
        import streamlit as st
        st.info("선택 조건에 해당하는 라인이 없습니다.")
        return

    # 라벨 생성: SKU @ Center
    df = df.copy()
    df["label"] = df["resource_code"] + " @ " + df["center"].astype(str)

    # 기본 step line
    fig = px.line(
        df.sort_values(["label","date"]),
        x="date", y="stock_qty", color="label",
        line_shape="hv", render_mode="svg",
        title=title
    )
    fig.update_traces(
        mode="lines",
        hovertemplate="날짜: %{x|%Y-%m-%d}<br>재고: %{y:,} EA<br>%{fullData.name}<extra></extra>"
    )

    # SKU별 고정 색, 상태(In‑Transit/WIP) 별 스타일
    sku_colors = _sku_color_map([t.name for t in fig.data])
    for tr in fig.data:
        name = tr.name or ""
        sku, center = (name.split(" @ ", 1) + [""])[:2]
        color = sku_colors.get(sku, _PALETTE[0])

        # 상태/센터별 선 스타일
        if center in ("In-Transit", "WIP"):
            tr.update(line=dict(color=color, dash="dot", width=2.0), opacity=0.85)
        else:
            tr.update(line=dict(color=color, dash="solid", width=2.2), opacity=0.95)

    # 오늘 세로선
    if today is not None:
        t = pd.to_datetime(today).normalize()
        # Plotly의 add_vline은 Pandas Timestamp를 직접 사용할 경우
        # annotation 위치 계산 과정에서 Timestamp 덧셈이 발생해
        # TypeError가 발생할 수 있다. 이를 방지하기 위해
        # Python datetime 객체로 변환해 전달한다.
        t_dt = t.to_pydatetime()
<<<<<<< HEAD
        fig.add_shape(
            type="line",
            x0=t_dt,
            x1=t_dt,
            xref="x",
            y0=0,
            y1=1,
            yref="paper",
            line=dict(color="crimson", dash="dot", width=1.5),
        )
        fig.add_annotation(
            x=t_dt,
            xref="x",
            y=1.0,
            yref="paper",
            yshift=8,
            text="오늘",
            showarrow=False,
            font=dict(color="crimson"),
=======
        fig.add_vline(
            x=t_dt, line_color="crimson", line_dash="dot", line_width=1.5,
            annotation_text="오늘", annotation_position="top",
            annotation=dict(font=dict(color="crimson"))
>>>>>>> 06b34ea6
        )

    fig.update_layout(
        hovermode="x unified",
        xaxis_title="날짜",
        yaxis_title="재고 (EA)",
        legend_title_text="SKU @ Center / In‑Transit / WIP",
        margin=dict(l=10, r=10, t=60, b=10),
        height=520,
    )

    # 라벨 겹침 완화: 상단 캡션으로 설명 이동 (Streamlit UI에서 처리)
    import streamlit as st
    st.plotly_chart(fig, use_container_width=True, config={"displaylogo": False})

# ===================== SKU Summary KPI Cards =====================
import math
from typing import List, Optional
import pandas as pd
import streamlit as st

def _chunk_list(lst: List, n: int):
    for i in range(0, len(lst), n):
        yield lst[i:i+n]

def render_sku_summary_cards(
    snap_long: pd.DataFrame,
    centers_sel: List[str],
    skus_sel: List[str],
    title: Optional[str] = "요약 KPI",
    cards_per_row: int = 4,
):
    """
    최신 스냅샷 날짜의 '선택 센터×선택 SKU' 현재 재고를 카드로 표시.
    - snap_long: long 형태 스냅샷 (date|snapshot_date, center, resource_code, stock_qty[, resource_name])
    - centers_sel, skus_sel: 좌측 필터에서 넘어온 선택 목록
    - title: 섹션 제목
    """
    if snap_long is None or snap_long.empty or not centers_sel or not skus_sel:
        return

    # --- 컬럼 정규화: date/snapshot_date 둘 다 지원 ---
    cols = {str(c).strip().lower(): c for c in snap_long.columns}
    date_col = cols.get("date") or cols.get("snapshot_date")
    center_col = cols.get("center")
    sku_col = cols.get("resource_code") or cols.get("sku")
    qty_col = cols.get("stock_qty") or cols.get("qty") or cols.get("quantity")
    name_col = cols.get("resource_name")  # 있을 수도/없을 수도

    if not all([date_col, center_col, sku_col, qty_col]):
        # 필수 컬럼이 없으면 조용히 빠져나감
        return

    df = snap_long.rename(columns={date_col: "date"}).copy()
    df["date"] = pd.to_datetime(df["date"], errors="coerce").dt.normalize()
    df["center"] = df[center_col].astype(str)
    df["resource_code"] = df[sku_col].astype(str)
    df["stock_qty"] = pd.to_numeric(df[qty_col], errors="coerce").fillna(0).astype(int)
    if name_col:
        df["resource_name"] = df[name_col].astype(str).replace({"nan": ""}).str.strip()

    # 최신 스냅샷 날짜 산출
    latest_dt: pd.Timestamp = df["date"].max()
    latest_dt_str = f"{latest_dt:%Y-%m-%d}" if pd.notna(latest_dt) else ""

    # 선택 필터 적용 (센터/스쿠)
    latest_rows = df[
        (df["date"] == latest_dt) &
        (df["center"].isin(centers_sel)) &
        (df["resource_code"].isin(skus_sel))
    ].copy()

    # SKU별 합계(센터 합산)
    sku_totals = (
        latest_rows.groupby("resource_code", as_index=False)["stock_qty"].sum()
        .set_index("resource_code")["stock_qty"]
        .to_dict()
    )

    # SKU별 최신 품명(있으면)
    sku_names = {}
    if "resource_name" in df.columns:
        # 날짜 최신 우선으로 이름 채택
        tmp = (
            df[df["resource_code"].isin(skus_sel)]
            .sort_values(["resource_code", "date"])
            .dropna(subset=["resource_code"])
        )
        sku_names = (
            tmp.dropna(subset=["resource_name"])
               .groupby("resource_code")["resource_name"]
               .last()
               .to_dict()
        )

    # --- 렌더링 ---
    if title:
        st.subheader(title)

    # 4개씩 카드 행 구성
    for block in _chunk_list(skus_sel, cards_per_row):
        cols = st.columns(len(block))
        for i, sku in enumerate(block):
            val = int(sku_totals.get(sku, 0))
            nm  = sku_names.get(sku, "").strip()
            # 라벨: (품명 있으면 위, 그 아래 SKU+스냅샷일)
            if nm:
                label = f"{nm}\n{sku} 현재 재고(스냅샷 {latest_dt_str})"
            else:
                label = f"{sku} 현재 재고(스냅샷 {latest_dt_str})"
            cols[i].metric(label, f"{val:,}")<|MERGE_RESOLUTION|>--- conflicted
+++ resolved
@@ -359,7 +359,6 @@
         # TypeError가 발생할 수 있다. 이를 방지하기 위해
         # Python datetime 객체로 변환해 전달한다.
         t_dt = t.to_pydatetime()
-<<<<<<< HEAD
         fig.add_shape(
             type="line",
             x0=t_dt,
@@ -379,12 +378,6 @@
             text="오늘",
             showarrow=False,
             font=dict(color="crimson"),
-=======
-        fig.add_vline(
-            x=t_dt, line_color="crimson", line_dash="dot", line_width=1.5,
-            annotation_text="오늘", annotation_position="top",
-            annotation=dict(font=dict(color="crimson"))
->>>>>>> 06b34ea6
         )
 
     fig.update_layout(
