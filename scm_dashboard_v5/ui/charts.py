--- conflicted
+++ resolved
@@ -467,7 +467,6 @@
     anchor_date: Optional[pd.Timestamp] = None
     start_vector: Optional[pd.DataFrame] = None
 
-<<<<<<< HEAD
     wip_pivot: Optional[pd.DataFrame] = None
     wip_requested = _contains_wip_center(centers)
     if show_wip and wip_requested:
@@ -480,8 +479,6 @@
     else:
         wip_pivot = None
 
-=======
->>>>>>> 2bf70c52
     if show_inventory_forecast:
         if use_consumption_forecast and timeline_pivot is not None and not timeline_pivot.empty:
             anchor_date = None
