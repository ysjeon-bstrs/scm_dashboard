--- conflicted
+++ resolved
@@ -504,26 +504,8 @@
     return m
 
 
-<<<<<<< HEAD
 def render_amazon_sales_vs_inventory(ctx: "AmazonForecastContext") -> None:
     """Draw the Amazon sales and inventory panel from a shared forecast context."""
-=======
-def render_amazon_panel(
-    timeline_actual: pd.DataFrame,
-    timeline_forecast: Optional[pd.DataFrame],
-    *,
-    centers: Sequence[str],
-    skus: Sequence[str],
-    start: pd.Timestamp,
-    end: pd.Timestamp,
-    today: pd.Timestamp,
-    lookback_days: int = 28,
-    daily_sales: Optional[pd.DataFrame] = None,
-    sales_forecast: Optional[pd.DataFrame] = None,
-    inv_forecast: Optional[pd.DataFrame] = None,
-) -> None:
-    """Render the Amazon sales vs. inventory panel with aligned OOS timing."""
->>>>>>> 2a5e4398
 
     if not _ensure_plotly_available() or go is None or make_subplots is None:
         return
@@ -532,7 +514,6 @@
         st.info("아마존 데이터가 없습니다.")
         return
 
-<<<<<<< HEAD
     frames = [
         getattr(ctx, "inv_actual", pd.DataFrame()),
         getattr(ctx, "inv_forecast", pd.DataFrame()),
@@ -540,25 +521,11 @@
         getattr(ctx, "sales_forecast", pd.DataFrame()),
         getattr(ctx, "sales_ma7", pd.DataFrame()),
     ]
-=======
-    centers_norm = [str(c).strip() for c in centers if str(c).strip()]
-    if not centers_norm:
-        st.info("Amazon 계열 센터가 선택되지 않았습니다.")
-        return
-
-    sku_filter = [str(s).strip() for s in skus if str(s).strip()]
-
-    actual = _normalize_inventory_frame(timeline_actual)
-    actual = actual[actual["center"].isin(centers_norm)]
-    if sku_filter:
-        actual = actual[actual["resource_code"].isin(sku_filter)]
->>>>>>> 2a5e4398
 
     if all(frame is None or frame.empty for frame in frames):
         st.info("아마존 데이터가 없습니다.")
         return
 
-<<<<<<< HEAD
     colors = _sku_colors(ctx.skus)
     fig = make_subplots(specs=[[{"secondary_y": True}]])
 
@@ -612,80 +579,6 @@
                     )
                     future = pd.concat([bridge, future], ignore_index=True)
 
-=======
-    default_center = centers_norm[0]
-    forecast_source = inv_forecast if inv_forecast is not None and not inv_forecast.empty else timeline_forecast
-    forecast = _normalize_inventory_frame(forecast_source, default_center=default_center)
-    forecast = forecast[forecast["center"].isin(centers_norm)]
-    if sku_filter:
-        forecast = forecast[forecast["resource_code"].isin(sku_filter)]
-
-    sales_hist = _normalize_sales_frame(daily_sales, default_center=default_center)
-    sales_hist = sales_hist[sales_hist["center"].isin(centers_norm)]
-    if sku_filter:
-        sales_hist = sales_hist[sales_hist["resource_code"].isin(sku_filter)]
-
-    sales_fc = _normalize_sales_frame(sales_forecast, default_center=default_center)
-    sales_fc = sales_fc[sales_fc["center"].isin(centers_norm)]
-    if sku_filter:
-        sales_fc = sales_fc[sales_fc["resource_code"].isin(sku_filter)]
-
-    sku_palette = sku_filter or actual["resource_code"].unique().tolist()
-    sku_colors = _sku_color_map(sku_palette)
-    fig = go.Figure()
-
-    sku_center_seen: Dict[str, Dict[str, int]] = {}
-
-    for (sku, center), group in actual.groupby(["resource_code", "center"]):
-        group = group.sort_values("date")
-        if group.empty:
-            continue
-        label_center = center or ""
-        base_color = sku_colors.get(sku, PALETTE[0])
-        centers_for_sku = sku_center_seen.setdefault(sku, {})
-        if label_center not in centers_for_sku:
-            centers_for_sku[label_center] = len(centers_for_sku)
-        shade = _shade_for(label_center, centers_for_sku[label_center])
-        color = _tint(base_color, shade)
-
-        before = group[group["date"] <= today]
-        if not before.empty:
-            fig.add_trace(
-                go.Scatter(
-                    x=before["date"],
-                    y=before["stock_qty"],
-                    name=f"{sku} 재고(실측)",
-                    mode="lines",
-                    line=dict(color=color, width=2.4),
-                    yaxis="y2",
-                    legendgroup=f"{sku} @{label_center}",
-                    hovertemplate=(
-                        f"센터: {label_center}<br>날짜 %{{x|%Y-%m-%d}}<br>재고 %{{y:,}} EA<extra></extra>"
-                    ),
-                )
-            )
-
-        future = forecast[
-            (forecast["resource_code"] == sku)
-            & (forecast["center"] == center)
-            & (forecast["date"] >= today)
-        ].sort_values("date")
-
-        if not future.empty and not before.empty:
-            last_actual = before.iloc[-1]
-            if not (future["date"] == today).any():
-                bridge = pd.DataFrame(
-                    {
-                        "date": [today],
-                        "center": [center],
-                        "resource_code": [sku],
-                        "stock_qty": [last_actual["stock_qty"]],
-                    }
-                )
-                future = pd.concat([bridge, future], ignore_index=True)
-
-        if not future.empty:
->>>>>>> 2a5e4398
             fig.add_trace(
                 go.Scatter(
                     x=future["date"],
@@ -701,7 +594,6 @@
                 secondary_y=True,
             )
 
-<<<<<<< HEAD
     hist = ctx.sales_hist.copy()
     hist["date"] = pd.to_datetime(hist.get("date"), errors="coerce").dt.normalize()
     hist = hist.dropna(subset=["date"])
@@ -723,146 +615,43 @@
         (future_sales["date"] > ctx.today) & (future_sales["date"] <= ctx.end)
     ]
     future_grouped = (
-=======
-    history_limit = min(end, today)
-    hist_range = sales_hist[
-        (sales_hist["date"] >= start) & (sales_hist["date"] <= history_limit)
-    ]
-    hist_range = (
-        hist_range.groupby(["date", "resource_code"], as_index=False)["sales_ea"].sum()
-        if not hist_range.empty
-        else pd.DataFrame(columns=["date", "resource_code", "sales_ea"])
-    )
-
-    if hist_range.empty:
-        fallback_rows: list[pd.DataFrame] = []
-        for (sku, center), group in actual.groupby(["resource_code", "center"]):
-            subset = group[(group["date"] >= start) & (group["date"] <= history_limit)]
-            if subset.empty:
-                continue
-            subset = subset.sort_values("date")
-            qty = subset["stock_qty"].astype(float).values
-            dec = np.clip(np.diff(qty, prepend=qty[0]), a_min=None, a_max=0) * -1.0
-            fallback_rows.append(
-                pd.DataFrame(
-                    {
-                        "date": subset["date"],
-                        "center": center,
-                        "resource_code": sku,
-                        "sales_ea": np.rint(dec).astype(int),
-                    }
-                )
-            )
-        if fallback_rows:
-            fallback_hist = pd.concat(fallback_rows, ignore_index=True)
-            hist_range = (
-                fallback_hist.groupby(["date", "resource_code"], as_index=False)["sales_ea"].sum()
-            )
-
-    future_sales = sales_fc[
-        (sales_fc["date"] > today) & (sales_fc["date"] <= end)
-    ]
-    future_sales = (
->>>>>>> 2a5e4398
         future_sales.groupby(["date", "resource_code"], as_index=False)["sales_ea"].sum()
         if not future_sales.empty
         else pd.DataFrame(columns=["date", "resource_code", "sales_ea"])
     )
-<<<<<<< HEAD
 
     for sku, group in hist_grouped.groupby("resource_code"):
         group = group.sort_values("date")
         if group.empty:
             continue
         fig.add_trace(
-=======
-
-    if future_sales.empty and lookback_days > 0:
-        fallback_future: list[pd.DataFrame] = []
-        start_future = max(today + pd.Timedelta(days=1), start)
-        if start_future <= end:
-            idx_future = pd.date_range(start_future, end, freq="D")
-            for (sku, center), group in actual.groupby(["resource_code", "center"]):
-                past = group[group["date"] <= today].sort_values("date")
-                if past.empty:
-                    continue
-                qty = past["stock_qty"].astype(float).values
-                dec = np.clip(np.diff(qty, prepend=qty[0]), a_min=None, a_max=0) * -1.0
-                if dec.size == 0:
-                    continue
-                window = int(min(len(dec), max(1, lookback_days)))
-                tail = dec[-window:]
-                rate = int(np.rint(tail.mean())) if tail.size else 0
-                if rate < 0:
-                    rate = 0
-                fallback_future.append(
-                    pd.DataFrame(
-                        {
-                            "date": idx_future,
-                            "center": center,
-                            "resource_code": sku,
-                            "sales_ea": np.full(len(idx_future), rate, dtype=int),
-                        }
-                    )
-                )
-        if fallback_future:
-            fallback_future_df = pd.concat(fallback_future, ignore_index=True)
-            future_sales = (
-                fallback_future_df.groupby(["date", "resource_code"], as_index=False)["sales_ea"].sum()
-            )
-
-    bars_hist = []
-    for sku, group in hist_range.groupby("resource_code"):
-        group = group.sort_values("date")
-        if group.empty:
-            continue
-        bars_hist.append(
->>>>>>> 2a5e4398
             go.Bar(
                 x=group["date"],
                 y=group["sales_ea"],
                 name=f"{sku} 판매(실측)",
-<<<<<<< HEAD
                 marker_color=colors.get(sku, PALETTE[0]),
-=======
-                marker_color=sku_colors.get(sku, PALETTE[0]),
->>>>>>> 2a5e4398
                 opacity=0.85,
                 hovertemplate="날짜 %{x|%Y-%m-%d}<br>판매 %{y:,} EA<extra></extra>",
             ),
             secondary_y=False,
         )
 
-<<<<<<< HEAD
     for sku, group in future_grouped.groupby("resource_code"):
         group = group.sort_values("date")
         if group.empty:
             continue
         fig.add_trace(
-=======
-    bars_fore = []
-    for sku, group in future_sales.groupby("resource_code"):
-        group = group.sort_values("date")
-        if group.empty:
-            continue
-        bars_fore.append(
->>>>>>> 2a5e4398
             go.Bar(
                 x=group["date"],
                 y=group["sales_ea"],
                 name=f"{sku} 판매(예측)",
-<<<<<<< HEAD
                 marker_color=colors.get(sku, PALETTE[0]),
-=======
-                marker_color=sku_colors.get(sku, PALETTE[0]),
->>>>>>> 2a5e4398
                 opacity=0.35,
                 hovertemplate="날짜 %{x|%Y-%m-%d}<br>예상 판매 %{y:,} EA<extra></extra>",
             ),
             secondary_y=False,
         )
 
-<<<<<<< HEAD
     ma7 = ctx.sales_ma7.copy()
     ma7["date"] = pd.to_datetime(ma7.get("date"), errors="coerce").dt.normalize()
     ma7 = ma7.dropna(subset=["date"])
@@ -893,26 +682,6 @@
 
     fig.update_layout(
         barmode="stack",
-=======
-    for tr in bars_hist + bars_fore:
-        tr.update(offsetgroup=0, legendgroup="sales", yaxis="y")
-        fig.add_trace(tr)
-
-    fig.update_layout(
-        barmode="stack",
-        xaxis=dict(range=[start, end]),
-        yaxis=dict(title="판매량(EA/Day)", rangemode="tozero", gridcolor="rgba(0,0,0,0.08)"),
-        yaxis2=dict(
-            title="재고(EA)",
-            overlaying="y",
-            side="right",
-            rangemode="tozero",
-            gridcolor="rgba(0,0,0,0.08)",
-            showgrid=False,
-        ),
-        legend=dict(orientation="h"),
-        margin=dict(l=10, r=10, t=10, b=10),
->>>>>>> 2a5e4398
         hovermode="x unified",
         margin=dict(l=10, r=10, t=40, b=20),
         legend=dict(orientation="h"),
