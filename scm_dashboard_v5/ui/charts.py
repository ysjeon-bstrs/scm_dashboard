# scm_dashboard_v5/ui/charts.py
from __future__ import annotations

from typing import Dict, Iterable, List, Optional, Sequence

import numpy as np
import pandas as pd
import streamlit as st

try:  # Plotly는 선택적 의존성이므로 임포트 실패를 허용한다.
    import plotly.express as px  # type: ignore
    import plotly.graph_objects as go  # type: ignore
except ImportError as _plotly_err:  # pragma: no cover - 의존성 결손 환경만 재현 가능
    px = None  # type: ignore[assignment]
    go = None  # type: ignore[assignment]
    _PLOTLY_IMPORT_ERROR = _plotly_err
else:
    _PLOTLY_IMPORT_ERROR = None

from scm_dashboard_v5.ui.kpi import render_sku_summary_cards as _render_sku_summary_cards

# ---------------- Palette (SKU -> Color) ----------------
# 계단식 차트와 최대한 비슷한 톤(20+색)
_AMAZON_PALETTE = [
    "#4E79A7","#F28E2B","#E15759","#76B7B2","#59A14F",
    "#EDC948","#B07AA1","#FF9DA7","#9C755F","#BAB0AC",
    "#1F77B4","#FF7F0E","#2CA02C","#D62728","#9467BD",
    "#8C564B","#E377C2","#7F7F7F","#BCBD22","#17BECF",
]

_PLOTLY_WARNING_EMITTED = False


def _safe_dataframe(
    df: Optional[pd.DataFrame],
    *,
    index: Optional[Sequence[pd.Timestamp]] = None,
    columns: Optional[Sequence[str]] = None,
    fill_value: float = 0.0,
    dtype: type = float,
) -> pd.DataFrame:
    """Return a DataFrame that is always usable for downstream math/plotting."""

    if not isinstance(df, pd.DataFrame):
        df = pd.DataFrame(dtype=dtype)

    result = df.copy()

    if columns is not None:
        result = result.reindex(columns=list(columns), fill_value=fill_value)

    if index is not None:
        if not isinstance(index, pd.Index):
            index = pd.Index(index)
        result = result.reindex(index, fill_value=fill_value)

    if result.empty and columns is not None:
        result = pd.DataFrame([], columns=list(columns), dtype=dtype)

    return result


def _safe_series(obj: Optional[pd.Series | Iterable[float]], *, length_hint: int | None = None) -> pd.Series:
    """Coerce arbitrary iterables into a Pandas Series for plotting."""

    if isinstance(obj, pd.Series):
        return obj

    if obj is None:
        data: List[float] = []
    elif isinstance(obj, (pd.Index, np.ndarray)):
        data = list(obj)
    elif hasattr(obj, "tolist"):
        data = list(obj.tolist())  # type: ignore[arg-type]
    elif isinstance(obj, Iterable) and not isinstance(obj, (str, bytes)):
        data = list(obj)
    else:
        data = [obj] if obj is not None else []

    if length_hint is not None and len(data) > length_hint:
        data = data[:length_hint]

    return pd.Series(data)


def _to_plot_list(values: Optional[Iterable]) -> List:
    """Convert arbitrary iterable values into a clean list for Plotly APIs."""

    if values is None:
        return []

    if isinstance(values, (pd.Index, pd.Series)):
        cleaned = values.dropna().tolist()
    elif isinstance(values, np.ndarray):
        cleaned = [v for v in values.tolist() if not pd.isna(v)]
    elif isinstance(values, Iterable) and not isinstance(values, (str, bytes)):
        cleaned = [v for v in values if not pd.isna(v)]
    else:
        cleaned = [] if pd.isna(values) else [values]

    return cleaned


def _safe_add_bar(
    fig: "go.Figure",
    *,
    x: Optional[Iterable],
    y: Optional[Iterable],
    name: str,
    marker_color: Optional[str],
    **kwargs: object,
) -> None:
    """Add a bar trace only when data is valid, preventing runtime TypeErrors."""

    xs = _to_plot_list(x)
    ys = _to_plot_list(y)

    if not xs or not ys:
        return

    if marker_color is None:
        return

    if len(xs) != len(ys):
        limit = min(len(xs), len(ys))
        xs = xs[:limit]
        ys = ys[:limit]

    try:
        fig.add_bar(x=xs, y=ys, name=name, marker_color=marker_color, **kwargs)
    except Exception:  # pragma: no cover - plotting defensive guard
        return


def _safe_add_scatter(
    fig: "go.Figure",
    *,
    x: Optional[Iterable],
    y: Optional[Iterable],
    name: str,
    line: Optional[Dict[str, object]] = None,
    yaxis: str = "y",
    mode: str = "lines",
    **kwargs: object,
) -> None:
    """Add a scatter trace only when data is valid."""

    xs = _to_plot_list(x)
    ys = _to_plot_list(y)

    if not xs or not ys:
        return

    try:
        fig.add_trace(
            go.Scatter(x=xs, y=ys, name=name, mode=mode, line=line, yaxis=yaxis, **kwargs)
        )
    except Exception:  # pragma: no cover - plotting defensive guard
        return


def _as_naive_timestamp(value: pd.Timestamp | str | None) -> pd.Timestamp:
    """Return a timezone-naive timestamp for consistent comparisons."""

    ts = pd.Timestamp(value) if value is not None else pd.Timestamp.today()
    try:
        return ts.tz_localize(None)  # handles tz-aware values
    except TypeError:
        return ts  # already naive


def _ensure_naive_index(idx: pd.Index) -> pd.DatetimeIndex:
    """Coerce an index to a timezone-naive DatetimeIndex."""

    dt_idx = pd.to_datetime(idx, errors="coerce")
    if not isinstance(dt_idx, pd.DatetimeIndex):
        dt_idx = pd.DatetimeIndex(dt_idx)
    if dt_idx.tz is not None:
        dt_idx = dt_idx.tz_localize(None)
    return dt_idx


def _ensure_plotly_available() -> bool:
    """Plotly 미설치 환경에서도 ImportError 없이 경고만 띄우도록 보조."""

    global _PLOTLY_WARNING_EMITTED
    if _PLOTLY_IMPORT_ERROR is None:
        return True
    if not _PLOTLY_WARNING_EMITTED:
        st.warning(
            "Plotly가 설치되어 있지 않아 차트를 렌더링할 수 없습니다. "
            "관리자에게 Plotly 설치를 요청하거나 requirements를 확인하세요.\n"
            f"원인: {_PLOTLY_IMPORT_ERROR}"
        )
        _PLOTLY_WARNING_EMITTED = True
    return False

def _sku_colors(skus: Sequence[str], base: Optional[Dict[str, str]] = None) -> Dict[str, str]:
    """SKU 별 고정 색상 매핑을 만든다. (기존 매핑을 넘기면 그대로 존중)"""
    cmap = {} if base is None else dict(base)
    i = 0
    for s in skus:
        if s not in cmap:
            cmap[s] = _AMAZON_PALETTE[i % len(_AMAZON_PALETTE)]
            i += 1
    return cmap

def _pick_amazon_centers(all_centers: Iterable[str]) -> List[str]:
    """선택 센터 중 Amazon 계열만 추출 (없으면 자동 감지에 사용)"""
    out = []
    for c in all_centers:
        if not c:
            continue
        c_up = str(c).upper()
        if c_up.startswith("AMZ") or "AMAZON" in c_up:
            out.append(str(c))
    return out

# ---------------- Core helpers ----------------
def _coerce_cols(df: pd.DataFrame) -> Dict[str, str]:
    cols = {c.lower(): c for c in df.columns}
    date_col   = cols.get("snapshot_date") or cols.get("date")
    center_col = cols.get("center")
    sku_col    = cols.get("resource_code") or cols.get("sku")
    qty_col    = cols.get("stock_qty") or cols.get("qty") or cols.get("quantity")
    return {"date": date_col, "center": center_col, "sku": sku_col, "qty": qty_col}

def _sales_from_snapshot(
    snap_long: pd.DataFrame,
    centers: List[str],
    skus: List[str],
    start: pd.Timestamp,
    end: pd.Timestamp,
) -> pd.DataFrame:
    """
    스냅샷의 일간 차분으로 '판매(실측)'만 계산.
    - 증가분(+)은 입고로 보고 판매에서 제외
    - 감소분(-)만 판매로 본다
    반환: index=date, columns=sku, 값=EA/Day
    """
    c = _coerce_cols(snap_long)
    s = snap_long.rename(
        columns={c["date"]: "date", c["center"]: "center", c["sku"]: "resource_code", c["qty"]: "stock_qty"}
    )[["date", "center", "resource_code", "stock_qty"]].copy()

    s["date"] = pd.to_datetime(s["date"], errors="coerce").dt.normalize()
    s = s[s["center"].astype(str).isin(centers) & s["resource_code"].astype(str).isin(skus)]
    if s.empty:
        idx = pd.date_range(start, end, freq="D")
        return pd.DataFrame(0, index=idx, columns=skus)

    pv = (s.groupby(["date", "resource_code"])["stock_qty"].sum()
            .unstack("resource_code")
            .reindex(columns=skus, fill_value=0)
            .sort_index())
    pv = pv.asfreq("D").ffill()  # D 간격 보정
    d  = pv.diff().fillna(0)
    sales = (-d).clip(lower=0)  # 감소분만 판매
    sales = sales.loc[(sales.index >= start) & (sales.index <= end)]
    return sales

def _inventory_matrix(
    snap_long: pd.DataFrame,
    centers: List[str],
    skus: List[str],
    start: pd.Timestamp,
    end: pd.Timestamp,
) -> pd.DataFrame:
    """선택 센터×SKU의 재고(실측) 시계열 매트릭스. index=date, columns=sku"""
    c = _coerce_cols(snap_long)
    s = snap_long.rename(
        columns={c["date"]: "date", c["center"]: "center", c["sku"]: "resource_code", c["qty"]: "stock_qty"}
    )[["date", "center", "resource_code", "stock_qty"]].copy()

    s["date"] = pd.to_datetime(s["date"], errors="coerce").dt.normalize()
    s = s[s["center"].astype(str).isin(centers) & s["resource_code"].astype(str).isin(skus)]
    if s.empty:
        idx = pd.date_range(start, end, freq="D")
        return pd.DataFrame(0, index=idx, columns=skus)

    pv = (s.groupby(["date", "resource_code"])["stock_qty"].sum()
            .unstack("resource_code")
            .reindex(columns=skus, fill_value=0)
            .sort_index())
    pv = pv.asfreq("D").ffill()
    pv = pv.loc[(pv.index >= start) & (pv.index <= end)]
    return pv


def _timeline_inventory_matrix(
    timeline: Optional[pd.DataFrame],
    centers: Sequence[str],
    skus: Sequence[str],
    start: pd.Timestamp,
    end: pd.Timestamp,
) -> Optional[pd.DataFrame]:
    """Pivot the step-chart timeline into a date×SKU inventory matrix."""

    if timeline is None or timeline.empty:
        return None

    required_cols = {"date", "center", "resource_code", "stock_qty"}
    if not required_cols.issubset(timeline.columns):
        return None

    df = timeline.copy()
    df["date"] = pd.to_datetime(df["date"], errors="coerce").dt.normalize()
    df = df[df["date"].notna()]
    df = df[df["center"].astype(str).isin(centers)]
    df = df[df["resource_code"].astype(str).isin(skus)]

    if df.empty:
        return None

    pivot = (
        df.groupby(["date", "resource_code"])["stock_qty"].sum()
        .unstack("resource_code")
        .reindex(columns=list(skus), fill_value=0.0)
        .sort_index()
    )

    pivot = pivot.loc[(pivot.index >= start) & (pivot.index <= end)]
    return pivot

# ---------------- Public renderer ----------------
def render_amazon_sales_vs_inventory(
    snap_long: pd.DataFrame,
    centers: Sequence[str],
    skus: Sequence[str],
    start: pd.Timestamp,
    end: pd.Timestamp,
    today: pd.Timestamp,
    *,
    color_map: Optional[Dict[str, str]] = None,
    show_ma7: bool = True,
    show_inventory_forecast: bool = True,
    use_consumption_forecast: bool = False,
    lookback_days: int = 28,
    timeline: Optional[pd.DataFrame] = None,
    show_wip: bool = True,
) -> None:
    """
    Amazon US 일별 판매(누적 막대) vs. 재고(라인) 패널.
    - 판매(실측): 스냅샷 감소분만 사용
    - 판매(예측): 최근 7일(옵션) 평균을 오늘 다음 날부터 적용 (막대 색상 동일)
    - 재고(실측): 실선, 재고(예측): 오늘 이후 점선
    - SKU별 색상 고정, 계단형 라인(hv), 오늘 세로 기준선 추가
    - show_wip=True 시 타임라인 데이터의 WIP(생산중) 재고를 점선으로 추가 표시
    """
    if not _ensure_plotly_available():
        return

    start = _as_naive_timestamp(start)
    end = _as_naive_timestamp(end)
    today = _as_naive_timestamp(today)

    skus = [str(s) for s in skus]
    if not skus:
        st.info("선택된 SKU가 없습니다.")
        return

    amz_centers = _pick_amazon_centers(centers)
    if not amz_centers:
        # 그래도 AMZ 관련 센터가 스냅샷에 있다면 자동 감지
        amz_centers = _pick_amazon_centers(snap_long.get("center", pd.Series()).dropna().unique())

    if not amz_centers:
        st.info("Amazon/AMZ 계열 센터가 보이지 않습니다.")
        return

    # 색상 고정
    cmap = _sku_colors(skus, base=color_map)

    # 판매(실측) 및 이동평균 (필터 lookback_days 반영)
    sales = _safe_dataframe(
        _sales_from_snapshot(snap_long, amz_centers, skus, start, end),
        columns=skus,
    )
    if not sales.empty:
        sales.index = _ensure_naive_index(sales.index)
    ma_window = max(1, int(lookback_days))
    ma7 = sales.rolling(ma_window, min_periods=1).mean() if show_ma7 else None
    if ma7 is not None:
        ma7 = _safe_dataframe(ma7, columns=skus)
        if not ma7.empty:
            ma7.index = _ensure_naive_index(ma7.index)
        else:
            ma7 = None

    # 재고(실측)
    inv = _safe_dataframe(
        _inventory_matrix(snap_long, amz_centers, skus, start, end), columns=skus
    )
    if not inv.empty:
        inv.index = _ensure_naive_index(inv.index)

    future_idx = pd.date_range(today + pd.Timedelta(days=1), end, freq="D")
    if len(future_idx) > 0:
        future_idx = _ensure_naive_index(future_idx)

    inv_future: Optional[pd.DataFrame] = None
    future_sales_from_inventory: Optional[pd.DataFrame] = None
    timeline_pivot = _timeline_inventory_matrix(timeline, amz_centers, skus, start, end)
    if timeline_pivot is not None and not timeline_pivot.empty:
        timeline_pivot.index = _ensure_naive_index(timeline_pivot.index)
        timeline_pivot = _safe_dataframe(timeline_pivot, columns=skus)
    anchor_date: Optional[pd.Timestamp] = None
    start_vector: Optional[pd.DataFrame] = None

    wip_pivot: Optional[pd.DataFrame] = None
    if show_wip:
        wip_pivot = _timeline_inventory_matrix(timeline, ["WIP"], skus, start, end)
        if wip_pivot is not None and not wip_pivot.empty:
            wip_pivot.index = _ensure_naive_index(wip_pivot.index)
            wip_pivot = _safe_dataframe(wip_pivot, columns=skus)
        else:
            wip_pivot = None

    if show_inventory_forecast:
        if use_consumption_forecast and timeline_pivot is not None and not timeline_pivot.empty:
            anchor_date = None
            if not inv.empty:
                past_idx = inv.index[inv.index <= today]
                if len(past_idx) > 0:
                    anchor_date = past_idx.max()
            if anchor_date is None:
                timeline_past = timeline_pivot.index[timeline_pivot.index <= today]
                if len(timeline_past) > 0:
                    anchor_date = timeline_past.max()

            if anchor_date is not None:
                anchor_date = pd.Timestamp(anchor_date).normalize()
                trimmed = timeline_pivot.loc[timeline_pivot.index >= anchor_date]
                if anchor_date not in trimmed.index:
                    prev = timeline_pivot.loc[timeline_pivot.index <= anchor_date]
                    if not prev.empty:
                        prev_row = prev.tail(1)
                        trimmed = pd.concat([prev_row, trimmed])

                if not trimmed.empty:
                    inv_future = _safe_dataframe(trimmed, columns=skus)
        if inv_future is None:
            # 오늘을 포함한 마지막 실측 값을 기준으로 이후 구간을 잇는다.
            if (inv.index <= today).any():
                start_vector = inv.loc[inv.index <= today].iloc[[-1]].copy()
                start_vector = _safe_dataframe(start_vector, columns=skus)
                anchor_date = pd.Timestamp(start_vector.index[-1]).normalize()
                start_vector.index = pd.DatetimeIndex([anchor_date])
        else:
            if anchor_date is None:
                anchor_date = pd.Timestamp(today).normalize()
            if start_vector is None and inv_future is not None and not inv_future.empty:
                inv_future = _safe_dataframe(inv_future.copy(), columns=skus)
                inv_future.index = pd.to_datetime(inv_future.index).normalize()
                if anchor_date in inv_future.index:
                    start_vector = inv_future.loc[[anchor_date]].copy()
                else:
                    first_row = inv_future.iloc[[0]].copy()
                    first_row = _safe_dataframe(first_row, columns=skus)
                    anchor_date = pd.Timestamp(first_row.index[0]).normalize()
                    first_row.index = pd.DatetimeIndex([anchor_date])
                    start_vector = first_row
            if start_vector is None and anchor_date is not None:
                start_vector = pd.DataFrame(
                    [np.zeros(len(skus))],
                    columns=skus,
                    index=pd.DatetimeIndex([anchor_date]),
                )
            elif start_vector is None:
                start_vector = _safe_dataframe(None, columns=skus)

        if anchor_date is not None and start_vector is not None:
            # 1) 데이터에 이미 미래 재고가 존재한다면 그대로 사용
            future_actual = inv.loc[inv.index > anchor_date]
            if not future_actual.empty:
                inv_future = _safe_dataframe(
                    pd.concat([start_vector, future_actual]).loc[anchor_date:], columns=skus
                )
            else:
                # 2) 미래 데이터가 없으면 MA7 소비량을 기반으로 점선 예측을 생성
                forecast_idx = pd.date_range(anchor_date + pd.Timedelta(days=1), end, freq="D")
                if len(forecast_idx) > 0:
                    if ma7 is None or ma7.empty:
                        daily = pd.DataFrame(0.0, index=forecast_idx, columns=skus)
                    else:
                        extended = (
                            ma7.reindex(ma7.index.union(forecast_idx))
                            .sort_index()
                            .ffill()
                        )
                        daily = extended.reindex(forecast_idx).fillna(0.0)

                    cur = start_vector.iloc[0].astype(float).values
                    vals = []
                    for d in forecast_idx:
                        forecast_step = daily.loc[d].reindex(skus, fill_value=0.0).values
                        cur = np.maximum(0.0, cur - forecast_step)
                        vals.append(cur.copy())
                    forecast_df = pd.DataFrame(vals, index=forecast_idx, columns=skus)
                    inv_future = _safe_dataframe(
                        pd.concat([start_vector, forecast_df]), columns=skus
                    )
        else:
            inv_future = None

    if isinstance(inv_future, pd.DataFrame):
        inv_future = _safe_dataframe(inv_future, columns=skus)

    if inv_future is not None and not inv_future.empty:
        inv_future.index = _ensure_naive_index(inv_future.index)
        inv_future = inv_future.reindex(columns=skus, fill_value=0.0)
        inv_future = inv_future.sort_index()
        future_sales_from_inventory = (-inv_future.diff()).iloc[1:]
        if future_sales_from_inventory is not None:
            future_sales_from_inventory = _safe_dataframe(
                future_sales_from_inventory, columns=skus, index=future_idx
            )
            if not future_sales_from_inventory.empty:
                future_sales_from_inventory.index = _ensure_naive_index(
                    future_sales_from_inventory.index
                )
                future_sales_from_inventory = future_sales_from_inventory.clip(lower=0.0)
            else:
                future_sales_from_inventory = None

        inv_future_plot = _safe_dataframe(inv_future.round(0), columns=skus)
        if not inv_future_plot.empty:
            inv_future_plot.index = _ensure_naive_index(inv_future_plot.index)
        else:
            inv_future_plot = None
    else:
        inv_future_plot = None

    # ---------- Figure ----------
    fig = go.Figure()

    # (1) 판매: SKU별로 누적(bar)
    past_sales = _safe_dataframe(sales.loc[sales.index <= today], columns=skus)
    if not past_sales.empty:
        past_sales.index = _ensure_naive_index(past_sales.index)

    # 실측 막대
    for sku in skus:
        series = past_sales.get(sku)
        color = cmap.get(sku)
        _safe_add_bar(
            fig,
            name=f"{sku} 판매",
            x=past_sales.index if not past_sales.empty else None,
            y=series,
            marker_color=color,
            opacity=0.95,
            hovertemplate="날짜 %{x|%Y-%m-%d}<br>%{fullData.name}: %{y:,} EA<extra></extra>",
            yaxis="y",
        )
    # 예측 막대(색상 동일, 투명도만 낮춤)
    if len(future_idx) > 0:
        future_sales: Optional[pd.DataFrame]
        if future_sales_from_inventory is not None:
            future_sales = _safe_dataframe(
                future_sales_from_inventory, columns=skus, index=future_idx
            )
        elif ma7 is not None:
            future_sales = _safe_dataframe(
                ma7.reindex(future_idx).ffill().fillna(0.0), columns=skus, index=future_idx
            )
        else:
            future_sales = pd.DataFrame(0.0, index=future_idx, columns=skus)

        future_sales = _safe_dataframe(future_sales, columns=skus, index=future_idx)
        if future_sales.empty:
            future_sales = None
        else:
            future_sales.index = _ensure_naive_index(future_sales.index)

        if future_sales is not None:
            for sku in skus:
                series = future_sales.get(sku)
                color = cmap.get(sku)
                _safe_add_bar(
                    fig,
                    name=f"{sku} 판매(예측)",
                    x=future_sales.index,
                    y=series,
                    marker_color=color,
                    opacity=0.25,
                    hovertemplate="날짜 %{x|%Y-%m-%d}<br>%{fullData.name}: %{y:,} EA<extra></extra>",
                    yaxis="y",
                )

    # (2) 재고: SKU별 선(실선), 오늘 이후는 점선
    inv_past = _safe_dataframe(inv.loc[inv.index <= today], columns=skus)
    inv_past_plot = _safe_dataframe(inv_past.round(0), columns=skus)
    if inv_past_plot.empty:
        inv_past_plot = None
    else:
        inv_past_plot.index = _ensure_naive_index(inv_past_plot.index)

    for sku in skus:
        color = cmap.get(sku)
        series = inv_past_plot.get(sku) if inv_past_plot is not None else None
        _safe_add_scatter(
            fig,
            x=inv_past_plot.index if inv_past_plot is not None else None,
            y=series,
            name=f"{sku} 재고(실측)",
            line=dict(color=color, width=2, shape="hv") if color else None,
            yaxis="y2",
            hovertemplate="날짜 %{x|%Y-%m-%d}<br>%{fullData.name}: %{y:,.0f} EA<extra></extra>",
        )

    if inv_future_plot is not None:
        for sku in skus:
            color = cmap.get(sku)
            series = inv_future_plot.get(sku) if sku in inv_future_plot.columns else None
            _safe_add_scatter(
                fig,
                x=inv_future_plot.index,
                y=series,
                name=f"{sku} 재고(예측)",
                line=dict(color=color, width=2, dash="dash", shape="hv") if color else None,
                yaxis="y2",
                hovertemplate="날짜 %{x|%Y-%m-%d}<br>%{fullData.name}: %{y:,.0f} EA<extra></extra>",
            )

    if show_wip and wip_pivot is not None:
        wip_plot = _safe_dataframe(wip_pivot.round(0), columns=skus)
        if not wip_plot.empty:
            wip_plot.index = _ensure_naive_index(wip_plot.index)
            for sku in skus:
                series = wip_plot.get(sku)
                if series is None:
                    continue
                if isinstance(series, pd.DataFrame):
                    if series.empty:
                        continue
                    # Duplicate columns for the same SKU can appear when the
                    # selection contains repeated labels. Use the first column
                    # to keep a 1‑dimensional series for plotting.
                    series = series.iloc[:, 0]
                if not isinstance(series, pd.Series):
                    series = pd.Series(series, index=wip_plot.index)

                series_numeric = pd.to_numeric(series, errors="coerce").fillna(0.0)
                values = series_numeric.to_numpy(dtype=float, copy=False)
                if not np.isfinite(values).any() or not np.any(np.abs(values) > 0):
                    continue

                color = cmap.get(sku)
                _safe_add_scatter(
                    fig,
                    x=wip_plot.index,
                    y=series_numeric,
                    name=f"{sku} 생산중(WIP)",
                    line=dict(color=color, width=1.8, dash="dot") if color else None,
                    yaxis="y2",
                    hovertemplate="날짜 %{x|%Y-%m-%d}<br>%{fullData.name}: %{y:,.0f} EA<extra></extra>",
                )

    # (3) 오늘 기준선
    fig.add_vline(x=today, line_color="red", line_dash="dot", line_width=2)

    # 레이아웃 (제목 겹침 제거용 여백 포함)
    fig.update_layout(
        barmode="stack",
        margin=dict(l=16, r=16, t=40, b=40),
        hovermode="x unified",
        legend=dict(orientation="h", yanchor="bottom", y=1.02, xanchor="left", x=0),
        xaxis=dict(title="Date"),
        yaxis=dict(title="판매량 (EA/Day)"),
        yaxis2=dict(title="재고 (EA)", overlaying="y", side="right", tickformat=",d"),
    )

    # 안내문(상단 설명을 그림 안에 넣지 않아 제목 겹침 방지)
    st.plotly_chart(fig, use_container_width=True, config={"displaylogo": False})


def render_amazon_panel(*args: object, **kwargs: object) -> None:
    """Backward-compatible alias for :func:`render_amazon_sales_vs_inventory`."""

    if "show_production" in kwargs and "show_wip" not in kwargs:
        kwargs["show_wip"] = kwargs.pop("show_production")

    render_amazon_sales_vs_inventory(*args, **kwargs)

# --- STEP CHART (v5_main이 호출하는 공개 API) ---------------------------------
# 충분히 긴 팔레트 (SKU별 고정색)
_STEP_PALETTE = [
    "#4E79A7","#F28E2B","#E15759","#76B7B2","#59A14F",
    "#EDC948","#B07AA1","#FF9DA7","#9C755F","#BAB0AC",
    "#1F77B4","#FF7F0E","#2CA02C","#D62728","#9467BD",
    "#8C564B","#E377C2","#7F7F7F","#BCBD22","#17BECF",
    "#8DD3C7","#FFFFB3","#BEBADA","#FB8072","#80B1D3",
    "#FDB462","#B3DE69","#FCCDE5","#D9D9D9","#BC80BD",
    "#CCEBC5","#FFED6F"
]

def _sku_color_map(labels: list[str]) -> dict[str, str]:
    """'SKU @ Center' 라벨들에서 SKU만 뽑아 SKU별 색을 고정 매핑."""
    m, i = {}, 0
    for lb in labels:
        sku = lb.split(" @ ", 1)[0] if " @ " in lb else lb
        if sku not in m:
            m[sku] = _STEP_PALETTE[i % len(_STEP_PALETTE)]
            i += 1
    return m

def render_step_chart(
    timeline: pd.DataFrame,
    *,
    centers: list[str] | None = None,
    skus: list[str] | None = None,
    start: pd.Timestamp,
    end: pd.Timestamp,
    today: pd.Timestamp | None = None,
    horizon_days: int = 0,
    show_in_transit: bool = True,
    show_wip: bool | None = None,
    title: str = "선택한 SKU × 센터(및 In‑Transit/WIP) 계단식 재고 흐름",
    **kwargs
) -> None:
    """
    v5_main에서 그대로 호출하는 공개 API.
    timeline: columns=[date, center, resource_code, stock_qty] (apply_consumption_with_events 반영 가능)
    """
    if not _ensure_plotly_available():
        return

    if timeline is None or timeline.empty:
        st.info("타임라인 데이터가 없습니다.")
        return

    df = timeline.copy()
    df["date"] = pd.to_datetime(df["date"]).dt.normalize()

<<<<<<< HEAD
    # "WIP" 센터를 태광KR 소속 생산중 상태로 통합한다.
    df["center"] = df["center"].astype(str)
    df["resource_code"] = df["resource_code"].astype(str)
    wip_mask = df["center"] == "WIP"
    df["is_wip"] = wip_mask
    df.loc[wip_mask, "center"] = "태광KR"

=======
>>>>>>> 4963d48b
    show_production = kwargs.pop("show_production", None)
    if show_wip is None:
        show_wip = True if show_production is None else bool(show_production)
    else:
        show_wip = bool(show_wip)

    # 기간 슬라이스
    df = df[(df["date"] >= pd.to_datetime(start).normalize()) &
            (df["date"] <= pd.to_datetime(end).normalize())]

    # In‑Transit / WIP 노출 옵션
    if not show_in_transit:
        df = df[df["center"] != "In-Transit"]

    if centers:
        normalized_centers = [
            "태광KR" if str(center) == "WIP" else str(center)
            for center in centers
        ]
        df = df[df["center"].isin(normalized_centers)]
    if skus:
        df = df[df["resource_code"].isin([str(sku) for sku in skus])]

    wip_source = pd.DataFrame()
    if show_wip:
<<<<<<< HEAD
        wip_source = df[df["is_wip"]].copy()

    base_df = df[~df["is_wip"]].copy()
=======
        wip_source = df[df["center"] == "WIP"].copy()

    base_df = df[df["center"] != "WIP"].copy()
>>>>>>> 4963d48b

    if base_df.empty and (not show_wip or wip_source.empty):
        st.info("선택 조건에 해당하는 라인이 없습니다.")
        return

    # 라벨 생성: SKU @ Center
    plot_df = base_df.copy()
    if not plot_df.empty:
        plot_df["label"] = plot_df["resource_code"] + " @ " + plot_df["center"].astype(str)
    else:
        plot_df = pd.DataFrame(columns=["date", "stock_qty", "label"])

    # 기본 step line
    if plot_df.empty:
        fig = go.Figure()
        fig.update_layout(title=title)
    else:
        fig = px.line(
            plot_df.sort_values(["label", "date"]),
            x="date",
            y="stock_qty",
            color="label",
            line_shape="hv",
            render_mode="svg",
            title=title,
        )
        fig.update_traces(
            mode="lines",
            hovertemplate="날짜: %{x|%Y-%m-%d}<br>재고: %{y:,} EA<br>%{fullData.name}<extra></extra>",
        )

    # SKU별 고정 색, 상태(In‑Transit/WIP) 별 스타일
    color_labels: list[str] = []
    if not plot_df.empty:
        color_labels.extend(plot_df["label"].unique().tolist())
    if show_wip and not wip_source.empty:
        wip_skus_for_colors = sorted({str(v) for v in wip_source["resource_code"].unique()})
<<<<<<< HEAD
        color_labels.extend([f"{sku} @ 태광KR" for sku in wip_skus_for_colors])
=======
        color_labels.extend([f"{sku} @ WIP" for sku in wip_skus_for_colors])
>>>>>>> 4963d48b

    sku_colors = _sku_color_map(color_labels)
    for tr in fig.data:
        name = tr.name or ""
        sku, center = (name.split(" @ ", 1) + [""])[:2]
        color = sku_colors.get(sku, _STEP_PALETTE[0])

        # 상태/센터별 선 스타일
        if center == "In-Transit":
            tr.update(line=dict(color=color, dash="dot", width=2.0), opacity=0.85)
        else:
            tr.update(line=dict(color=color, dash="solid", width=2.2), opacity=0.95)

    wip_plot: Optional[pd.DataFrame] = None
    if show_wip and not wip_source.empty:
        wip_skus = list(dict.fromkeys([str(v) for v in (skus or [])]))
        if not wip_skus:
            wip_skus = sorted({str(v) for v in wip_source["resource_code"].unique()})
        wip_pivot = (
            wip_source.groupby(["date", "resource_code"])["stock_qty"].sum().unstack("resource_code")
        )
        wip_pivot = wip_pivot.reindex(columns=wip_skus, fill_value=0.0).sort_index()
        if not wip_pivot.empty:
            wip_plot = _safe_dataframe(wip_pivot.round(0), columns=wip_skus)
            if not wip_plot.empty:
                wip_plot.index = _ensure_naive_index(wip_plot.index)

    if wip_plot is not None and not wip_plot.empty:
        for sku in wip_plot.columns:
            series = wip_plot.get(sku)
            if series is None:
                continue
            if isinstance(series, pd.DataFrame):
                if series.empty:
                    continue
                series = series.iloc[:, 0]
            if not isinstance(series, pd.Series):
                series = pd.Series(series, index=wip_plot.index)
            numeric = pd.to_numeric(series, errors="coerce").dropna()
            if numeric.empty:
                continue
            color = sku_colors.get(sku, _STEP_PALETTE[0])
            fig.add_scatter(
                x=numeric.index,
                y=numeric,
                mode="lines",
<<<<<<< HEAD
                name=f"{sku} 태광KR 생산중",
=======
                name=f"{sku} 생산중(WIP)",
>>>>>>> 4963d48b
                line=dict(color=color, dash="dot", width=2.0),
                hovertemplate="날짜: %{x|%Y-%m-%d}<br>재고: %{y:,} EA<br>%{fullData.name}<extra></extra>",
            )

    # 오늘 세로선
    if today is not None:
        t = pd.to_datetime(today).normalize()
        # Plotly의 add_vline은 Pandas Timestamp를 직접 사용할 경우
        # annotation 위치 계산 과정에서 Timestamp 덧셈이 발생해
        # TypeError가 발생할 수 있다. 이를 방지하기 위해
        # Python datetime 객체로 변환해 전달한다.
        t_dt = t.to_pydatetime()
        fig.add_shape(
            type="line",
            x0=t_dt,
            x1=t_dt,
            xref="x",
            y0=0,
            y1=1,
            yref="paper",
            line=dict(color="crimson", dash="dot", width=1.5),
        )
        fig.add_annotation(
            x=t_dt,
            xref="x",
            y=1.0,
            yref="paper",
            yshift=8,
            text="오늘",
            showarrow=False,
            font=dict(color="crimson"),
        )

    fig.update_layout(
        hovermode="x unified",
        xaxis_title="날짜",
        yaxis_title="재고 (EA)",
        legend_title_text="SKU @ Center / 생산중",
        margin=dict(l=10, r=10, t=60, b=10),
        height=520,
    )

    # 라벨 겹침 완화: 상단 캡션으로 설명 이동 (Streamlit UI에서 처리)
    st.plotly_chart(fig, use_container_width=True, config={"displaylogo": False})


def render_sku_summary_cards(*args: object, **kwargs: object):
    """Expose the KPI card renderer via this module for compatibility."""

    return _render_sku_summary_cards(*args, **kwargs)
<|MERGE_RESOLUTION|>--- conflicted
+++ resolved
@@ -733,7 +733,6 @@
     df = timeline.copy()
     df["date"] = pd.to_datetime(df["date"]).dt.normalize()
 
-<<<<<<< HEAD
     # "WIP" 센터를 태광KR 소속 생산중 상태로 통합한다.
     df["center"] = df["center"].astype(str)
     df["resource_code"] = df["resource_code"].astype(str)
@@ -741,8 +740,6 @@
     df["is_wip"] = wip_mask
     df.loc[wip_mask, "center"] = "태광KR"
 
-=======
->>>>>>> 4963d48b
     show_production = kwargs.pop("show_production", None)
     if show_wip is None:
         show_wip = True if show_production is None else bool(show_production)
@@ -768,15 +765,9 @@
 
     wip_source = pd.DataFrame()
     if show_wip:
-<<<<<<< HEAD
         wip_source = df[df["is_wip"]].copy()
 
     base_df = df[~df["is_wip"]].copy()
-=======
-        wip_source = df[df["center"] == "WIP"].copy()
-
-    base_df = df[df["center"] != "WIP"].copy()
->>>>>>> 4963d48b
 
     if base_df.empty and (not show_wip or wip_source.empty):
         st.info("선택 조건에 해당하는 라인이 없습니다.")
@@ -814,11 +805,7 @@
         color_labels.extend(plot_df["label"].unique().tolist())
     if show_wip and not wip_source.empty:
         wip_skus_for_colors = sorted({str(v) for v in wip_source["resource_code"].unique()})
-<<<<<<< HEAD
         color_labels.extend([f"{sku} @ 태광KR" for sku in wip_skus_for_colors])
-=======
-        color_labels.extend([f"{sku} @ WIP" for sku in wip_skus_for_colors])
->>>>>>> 4963d48b
 
     sku_colors = _sku_color_map(color_labels)
     for tr in fig.data:
@@ -865,11 +852,7 @@
                 x=numeric.index,
                 y=numeric,
                 mode="lines",
-<<<<<<< HEAD
                 name=f"{sku} 태광KR 생산중",
-=======
-                name=f"{sku} 생산중(WIP)",
->>>>>>> 4963d48b
                 line=dict(color=color, dash="dot", width=2.0),
                 hovertemplate="날짜: %{x|%Y-%m-%d}<br>재고: %{y:,} EA<br>%{fullData.name}<extra></extra>",
             )
