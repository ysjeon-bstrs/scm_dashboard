--- conflicted
+++ resolved
@@ -661,7 +661,6 @@
         if not ma7.empty
         else pd.DataFrame(columns=["date", "resource_code", "sales_ea"])
     )
-<<<<<<< HEAD
 
     for sku, group in ma7_grouped.groupby("resource_code"):
         group = group.sort_values("date")
@@ -679,25 +678,6 @@
             secondary_y=False,
         )
 
-=======
-
-    for sku, group in ma7_grouped.groupby("resource_code"):
-        group = group.sort_values("date")
-        if group.empty:
-            continue
-        fig.add_trace(
-            go.Scatter(
-                x=group["date"],
-                y=group["sales_ea"],
-                name=f"{sku} 판매 7일 평균",
-                mode="lines",
-                line=dict(color=colors.get(sku, PALETTE[0]), dash="dash"),
-                hovertemplate="날짜 %{x|%Y-%m-%d}<br>판매 7일 평균 %{y:.1f} EA<extra></extra>",
-            ),
-            secondary_y=False,
-        )
-
->>>>>>> e2742036
     fig.add_vline(x=ctx.today, line_color="red", line_dash="dash", opacity=0.85)
 
     fig.update_layout(
